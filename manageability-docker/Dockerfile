--- conflicted
+++ resolved
@@ -52,14 +52,10 @@
 COPY ./cloud_source /src/cloud_source
 RUN sed -i '/^ExecStart=.*/a ExecStartPost=/src/cloud_source' /lib/systemd/system/mqtt.service
 RUN sed -i 's/^[ \t]*docker[ \t]*$//g' /etc/intel_manageability.conf
-<<<<<<< HEAD
-RUN mkdir -p /var/certs
-=======
 RUN mkdir -p /var/certs
 
 # If thingsboard.pub.pem exist, copy it to container
 COPY ./thingsboard.pub.pe[m] /src/thingsboard.pub.pem
 
 # If client.nopass.pem(device x509 cert) exist, copy it to container
-COPY ./client.nopass.pe[m] /src/client.nopass.pem
->>>>>>> 34a48746
+COPY ./client.nopass.pe[m] /src/client.nopass.pem