--- conflicted
+++ resolved
@@ -1,21 +1,13 @@
 # Manageability Docker
 This folder contains the build instructions for creating Manageability docker container packages for Azure and Thingsboard cloud service providers.
 
-<<<<<<< HEAD
-PLEASE NOTE: You must have 'btrfs-progs' and 'snapper' installed on the host machine for Ubuntu or Debian based OSes, for btrfs-based snapshot/rollback functionality to work with system updates.
-=======
 PLEASE NOTE: If you want btrfs-based snapshot/rollback functionality on Ubuntu or Debian based OSes, 'btrfs-progs' and 'snapper' must be installed on the host machine.
->>>>>>> 34a48746
 
 ## BUILD INSTRUCTIONS (From Source)
 
 * Prepare a Linux machine with git and Docker installed.  Ensure the 'm4' and 'bash' packages are also installed (these are available in all major Linux distributions).
 * If you are behind a proxy, ensure your http_proxy, https_proxy, and no_proxy variables are set correctly and exported.  E.g., in bash, you could run: "http_proxy=http://foo.com:1234/ && export http_proxy"
 * Optional but recommended for better build speed and caching: export DOCKER_BUILDKIT=1
-<<<<<<< HEAD
-* Run: ./build-azure-container.sh for Azure (or) ./build-thingsboard-container.sh for Thingsboard. 
-* When build is complete, build output will be in the output folder. For Azure, use package named inb_azure_container.zip, for Thingsboard use inb_thingsboard_container.zip
-=======
 * Run: ./build-azure-container.sh for Azure (or) ./build-thingsboard-container-from-source.sh for Thingsboard. 
 * When build is complete, build output will be in the output folder. For Azure, use package named inb_azure_container.zip, for Thingsboard use inb_thingsboard_container.zip
 
@@ -28,7 +20,6 @@
 * Run: ./build-thingsboard-container-from-artifact.sh for Thingsboard. 
 * When build is complete, build output will be in the output folder. For Azure, use package named inb_azure_container.zip, for Thingsboard use inb_thingsboard_container.zip
 
->>>>>>> 34a48746
 
 ## HOW TO BUILD INB IMAGE AND START THE CONTAINER
 
@@ -50,11 +41,7 @@
 ```
 -v <your_directory>:/var/certs
 ```
-<<<<<<< HEAD
-* Edit the thingsboard_conf_file file with your configuration
-=======
 * Edit the following file with your configuration: thingsboard_conf_file
->>>>>>> 34a48746
 * Run the following command
 ```shell
  sudo ./run.sh
@@ -64,8 +51,4 @@
 ```shell
 sudo python3 mqtt_client.py
 ```
-<<<<<<< HEAD
-* Trigger the manifest(refer email below) from the TB server and you should be able to see the move command received on the console that is running the mqtt_client.py.
-=======
-* Trigger the manifest(refer email below) from the TB server, and you should be able to see the move command received on the console that is running the mqtt_client.py.
->>>>>>> 34a48746
+* Trigger the manifest(refer email below) from the TB server, and you should be able to see the move command received on the console that is running the mqtt_client.py.