--- conflicted
+++ resolved
@@ -5,19 +5,16 @@
 
 ## NEXT - ?
 
-<<<<<<< HEAD
 ### Fixed
 - 504494, HSD 15010332252 - Fix provision file not removed in /opt/xlink_provision when failed to reset device due to no matching device id
 - 506035, HSD 15010309026 - Update node apparmor policy by adding /sys/kernel/xlink_secure/debug
 - HSD 15010516458 - Fix storage checks failed during mender file transferring in SOTA/POTA
 - 506874 - Fix node config schema error when upgrading from v2.16.0 to v2.17.2
-=======
+
 ## 3.0.7 - 2022-01-04
 
 ## Fixed
  - Build from normal Internet connection fixed.
-
->>>>>>> ed42c03a
 
 ## 3.0.6 - 2021-12-31
 This is the first open source release.
