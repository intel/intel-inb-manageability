# Changelog
All notable changes to this project will be documented in this file.

The format is based on [Keep a Changelog](http://keepachangelog.com/en/1.0.0/).

## NEXT - ?

### Fixed
- 509266 Vision agent post-install script fails
- HSD 1509485150, 47042 - Fix INBC fail to exit intermittently when using hddl_device_server
- (507873) Added support for Ubuntu 21.10
- HSD 15010686097, 509209 - Fix INBC query not printing correct time of fw-release-date
- HSD 15010749354 - Use XML schema to check for boundary conditions on integers in configuration files.  Validate set operations against schema.
<<<<<<< HEAD
- 505505 - Remove bootFlashlessDevice from vision configuration file
=======
- HSD 15010640268 - Send only the SWID to Secure XLink API to avoid receiving the same GUID for each TBH.
>>>>>>> 1448d195

## 3.0.8 - 2022-01-24

### Fixed
- 504494, HSD 15010332252 - Fix provision file not removed in /opt/xlink_provision when failed to reset device due to no matching device id
- 506035, HSD 15010309026 - Update node apparmor policy by adding /sys/kernel/xlink_secure/debug
- HSD 15010516458 - Fix storage checks failed during mender file transferring in SOTA/POTA
- 506874 - Fix node config schema error when upgrading from v2.16.0 to v2.17.2
- 507151 - Add lower bound, upper bound, and default values to node-agent configuration values.
- 507593 - Add lower bound, upper bound, and default values to vision-agent configuration values.
- 507150 - Rename Signature_version to hash_algorithm in manifest.  Add restricted values to manifest for hash_algorithm.

## 3.0.7 - 2022-01-04

## Fixed
 - Build from normal Internet connection fixed.

## 3.0.6 - 2021-12-31
This is the first open source release.

NOTE: Due to changing service names to include the inbm- prefix this release will require a new installation instead of an upgrade.

### Changed
 - Tweaked and updated documentation.

## 3.0.0-3.0.5 - 2021-12-16
These are the open source release candidates

### Fixed
 - Post-install script really fixed this time.
 - The post-install script for the vision agent has been fixed to enable the
   correct AppArmor profile.
 - Now using /usr/bin/vision as the binary name for the vision agent. (still inbm-vision for package and service)
 - Addressed some issues with the name of the vision agent in install scripts.

### Changed
 - 47548 - Rename node and vision agent services with inbm- prefix<|MERGE_RESOLUTION|>--- conflicted
+++ resolved
@@ -11,11 +11,8 @@
 - (507873) Added support for Ubuntu 21.10
 - HSD 15010686097, 509209 - Fix INBC query not printing correct time of fw-release-date
 - HSD 15010749354 - Use XML schema to check for boundary conditions on integers in configuration files.  Validate set operations against schema.
-<<<<<<< HEAD
 - 505505 - Remove bootFlashlessDevice from vision configuration file
-=======
 - HSD 15010640268 - Send only the SWID to Secure XLink API to avoid receiving the same GUID for each TBH.
->>>>>>> 1448d195
 
 ## 3.0.8 - 2022-01-24
 
