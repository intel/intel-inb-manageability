--- conflicted
+++ resolved
@@ -11,12 +11,9 @@
  - HSD 15010868044 - Remove checking for isfile on destination before moving file
  - HSD 16016084283 - Change INBC to check for vision-agent process instead of waiting for MQTT message to determine the vision-agent service is running
  - HSD 15010872669 - Add missing heartbeatResponseTimerSecs to the list of configuration keys to fix Get/Set of this configuration key/value pair
-<<<<<<< HEAD
  - RTC 511044 - Throw ValueError instead of VisionException when configuration set fails.
-=======
  - HSD 15010865663 - Revert change of PR #22 as it caused xlink communication issues
  - HSD 15010868047 - "Unsupported OS" when running POTA via inbc in CentOS container
->>>>>>> 2c458298
 
 ## 3.0.9 - 2022-03-08
 NOTE: This release has not yet been security tested.
