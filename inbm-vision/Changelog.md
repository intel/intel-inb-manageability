# Changelog
All notable changes to this project will be documented in this file.

The format is based on [Keep a Changelog](http://keepachangelog.com/en/1.0.0/).

## NEXT - ?

<<<<<<< HEAD
### Fixed
- HSD 1509485150, 47042 - Fix INBC fail to exit intermittently when using hddl_device_server
=======
### Added
- (507873) Added support for Ubuntu 21.10
>>>>>>> fbb7f7cb

## 3.0.8 - 2022-01-24

### Fixed
- 504494, HSD 15010332252 - Fix provision file not removed in /opt/xlink_provision when failed to reset device due to no matching device id
- 506035, HSD 15010309026 - Update node apparmor policy by adding /sys/kernel/xlink_secure/debug
- HSD 15010516458 - Fix storage checks failed during mender file transferring in SOTA/POTA
- 506874 - Fix node config schema error when upgrading from v2.16.0 to v2.17.2
- 507151 - Add lower bound, upper bound, and default values to node-agent configuration values.
- 507593 - Add lower bound, upper bound, and default values to vision-agent configuration values.
- 507150 - Rename Signature_version to hash_algorithm in manifest.  Add restricted values to manifest for hash_algorithm.

## 3.0.7 - 2022-01-04

## Fixed
 - Build from normal Internet connection fixed.

## 3.0.6 - 2021-12-31
This is the first open source release.

NOTE: Due to changing service names to include the inbm- prefix this release will require a new installation instead of an upgrade.

### Changed
 - Tweaked and updated documentation.

## 3.0.0-3.0.5 - 2021-12-16
These are the open source release candidates

### Fixed
 - Post-install script really fixed this time.
 - The post-install script for the vision agent has been fixed to enable the
   correct AppArmor profile.
 - Now using /usr/bin/vision as the binary name for the vision agent. (still inbm-vision for package and service)
 - Addressed some issues with the name of the vision agent in install scripts.

### Changed
 - 47548 - Rename node and vision agent services with inbm- prefix<|MERGE_RESOLUTION|>--- conflicted
+++ resolved
@@ -5,13 +5,9 @@
 
 ## NEXT - ?
 
-<<<<<<< HEAD
 ### Fixed
 - HSD 1509485150, 47042 - Fix INBC fail to exit intermittently when using hddl_device_server
-=======
-### Added
 - (507873) Added support for Ubuntu 21.10
->>>>>>> fbb7f7cb
 
 ## 3.0.8 - 2022-01-24
 
