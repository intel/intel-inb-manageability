# Intel® In-band Manageability Command-line Utility (INBC) 

<details>
<summary>Table of Contents</summary>

1. [Introduction](#introduction)
2. [Prerequisites](#prerequisites)
3. [Notes](#-notes)
4. [MQTT Communication](#mqtt-communication)
   1. [Publish Channels](#publish-channels)
   2. [Subscribe Channels](#subscribe-channels)
5. [Commands](#commands)
   1. [FOTA](#fota)
   2. [SOTA](#sota)
   3. [POTA](#pota)
   4. [AOTA](#aota)
   5. [Configuration Load](#load)
   6. [Configuration Get](#get)
   7. [Configuration Set](#set)
   8. [Restart](#restart)
   9. [Query](#query)
6. [Status Codes](#status-codes)
7. [Return and Exit Codes](#return-and-exit-codes)
   

</details>

# Introduction

Intel® In-Band Manageability command-line utility, INBC, is a software utility running on a host managing an Edge IoT Device.  It allows the user to perform Device Management operations like firmware update or system update from the command-line. This may be used in lieu of using the cloud update mechanism.

# Prerequisites
Intel® In-Band Manageability needs to be installed and running. INBC can be working even without provisioning to the cloud by running the following command:

```
sudo NO_CLOUD=x provision-tc
```

# 📝 Notes
1. INBC has to be run as root or with sudo.
2. INBC supports FOTA, SOTA, POTA and Config Updates(Get, Set) on an Edge device. This requires downloading from a remote source.
3. Use the query command to find system information needed to fill in FOTA and SOTA update parameters.

# MQTT Communication 

Uses MQTT for communication with INBM agents

### Publish Channels
The agent publishes to the following topics:
- INBM command request: `manageability/request/install`

### Subscribe Channels
The agent subscribes to the following topics:
- Telemetry Response to check if update successful: `manageability/response`
- Searches for keywords in the telemetry events.  Keywords are dependent on command: `manageabilty/event`

# Commands

## FOTA
### Description
Performs a Firmware Over The Air (FOTA) update.

# 📝 Notes
Ensure trusted repository in intel_manageability.conf is to be configured with the URL for inbc fota to download from that specified URL.

### Usage
```
inbc fota {--uri, -u=URI}  
   [--releasedate, -r RELEASE_DATE; default="2026-12-31"]   
   [--signature, -s SIGNATURE_STRING; default=None] 
   [--tooloptions, -to TOOL_OPTIONS]
   [--username, -un USERNAME] 
   [--reboot; default=yes] 
```

### Examples

 #### Edge device requiring a username/password
```
inbc fota 
     --uri <URI to TAR package>/BIOSUPDATE.tar
     --releasedate 2022-11-3
     --username <username>
```
#### Edge device requiring a signature
```
inbc fota 
     --uri <URI to TAR package>/BIOSUPDATE.tar
     --releasedate 2022-11-3
     --signature <hash string of signature>
```

## SOTA
### Description
Performs a Software Over The Air (SOTA) update.

#### Edge Device
There are two possible software updates on an edge device depending on the Operating System on the device. If the OS is Yocto, then a Mender file will be required. If the OS is Ubuntu, then the update will be performed using the Ubuntu update mechanism.

System update flow can be broken into two parts:
1.  Pre-reboot: The pre-boot part is when a system update is triggered.
2.  Post-reboot: The post-boot checks the health of critical manageability services and takes corrective action.

SOTA on Ubuntu is supported in 3 modes:
1. Update/Full - Performs the software update.
2. No download - Retrieves and installs packages.
3. Download only - Retrieve packages (will not unpack or install).


### Usage
```
inbc sota {--uri, -u=URI} 
<<<<<<< HEAD
   [--releasedata, -r RELEASE_DATE; default="2026-12-31"] 
   [--username, -un USERNAME]
   [--command, -c COMMAND; default="update"]
   [--mode, -m MODE; default="full", choices=["full","no-download", "download-only"] ]
   [--reboot; default=yes]
=======
   [--releasedate, -r RELEASE_DATE; default="2026-12-31"] 
   [--username, -un USERNAME]
   [--mode, -m MODE; default="full", choices=["full", "no-download", "download-only"] ]
>>>>>>> 171c049d
```
### Examples
#### Edge Device on Yocto OS requiring username/password
```
inbc sota
     --uri <URI to mender file>/update_file.mender 
     --releasedate 2022-02-22 
     --username <username>
```
#### Edge Device on Ubuntu in Update/Full mode
```
inbc sota
```

#### Edge Device on Ubuntu in download-only mode
```
inbc sota --mode download-only
```

#### Edge Device on Ubuntu in no-download mode
```
inbc sota --mode no-download
```

## POTA
### Description
Performs a Platform Over The Air update (POTA)

A platform update is the equivalent of performing both a SOTA and FOTA with the same command. This is useful when there is a hard dependency between the software and firmware updates. Please review the information above regarding SOTA and FOTA for determining the correct values to supply.

### Usage
```
inbc pota {--fotauri, -fu=FOTA_URI}
   [--sotauri, -su=SOTA_URI] - N/A for Ubuntu based 
   [--releasedate, -r FOTA_RELEASE_DATE; default="2026-12-31"] 
   [--release_date, -sr SOTA_RELEASE_DATE; default="2026-12-31"] 
   [--fotasignature, -fs SIGNATURE_STRING] 
   [--username, -u USERNAME] 
   [--reboot; default=yes] 
```
### Examples
#### Edge Device on Yocto OS
```
inbc pota
     --fotauri <remote URI to FOTA file>/bios.bin 
     -r 2021-02-22 
     --sotauri <remote URI to mender file>/update.mender
     -sr 2021-11-12
```
 #### Edge Device on Ubuntu
```
inbc pota
     --fotauri <remote URI to FOTA file>/bios.bin 
     -r 2021-02-22 
 ```

## AOTA
### Description
Performs an Application Over The Air update (AOTA)

INBC is only supporting the application update portion of AOTA.

### Usage
```
inbc aota {--uri, -u=URI} 
   [--app, -a APP_TYPE; default="application"] 
   [--command, -c COMMAND; default="update"]
   [--reboot, -rb REBOOT; default="no"]
   [--username, -un USERNAME] 
```

### Examples
#### Application Update
```
inbc aota
     --uri <remote URI to AOTA file>/update.deb 
```

## LOAD
### Description
Load a new configuration file.   This will replace the existing configuration file with the new file.

### Usage
``` 
inbc load
   {--path, -p FILE_PATH}
   [--uri, -u URI]
```
### Examples
#### Load new Configuration File
```
inbc load --uri  <URI to config file>/config.file
```


## GET
### Description
Get key/value pairs from configuration file

### Usage
```
inbc get
   {--path, -p KEY_PATH;...} 
```   
### Examples
#### Get Configuration Value
```
inbc get --path  publishIntervalSeconds
```


## SET
### Description
Set key/value pairs in configuration file

### Usage
```
inbc set
   {--path, -p KEY_PATH;...} 
```
### Examples
#### Set Configuration Value
```
inbc set --path  maxCacheSize:100
```


## Append
### Description
Append is only applicable to three config tags, which are trustedRepositories, sotaSW and ubuntuAptSource

### Usage
```
inbc append
   {--path, -p KEY_PATH;...} 
```
### Examples
#### Append a key/value pair
```
inbc append --path  trustedRepositories:https://abc.com/
```


## Remove
### Description
Remove is only applicable to three config tags, which are trustedRepositories, sotaSW and ubuntuAptSource

### Usage
```
inbc remove
   {--path, -p KEY_PATH;...} 
```


### Examples
#### Remove a key/value pair
```
inbc remove --path  trustedRepositories:https://abc.com/
```

## RESTART
### Description
Restart nodes

### Usage
```
inbc restart
```
### Examples
#### restart
```
inbc restart
```

## QUERY
### Description
Query device(s) for attributes

### Usage
```
inbc query 
   [--option, -o=[all | hw | fw |  os | swbom | version ]; default='all']  
```

### Option Results
[Allowed Options and Results](../docs/Query.md)

### Examples
#### Return all attributes
```
inbc query
```
#### Return only 'hw' attributes
```
inbc query --option hw
```
#### Return only 'sw' attributes
```
inbc query --option sw
```

# Status Codes

 | Message         | Description                           | Result                                        |
|:----------------|:--------------------------------------|:----------------------------------------------|
| COMMAND_SUCCESS | Post and pre-install check go through | {'status': 200, 'message': 'COMMAND SUCCESS'} |
| FILE_NOT_FOUND  | File to be fetched is not found       | {'status': 404, 'message': 'FILE NOT FOUND'}  |
 | COMMAND_FAILURE | Update did not go through             | {'status': 400, 'message': 'COMMAND FAILURE'} |

# Return and Exit Codes

| Return Code | Exit Code | Description                  |
|:-----------:|:---------:|:-----------------------------|
|      0      |     0     | SUCCESS                      |
|     -1      |     1     | FAIL                         |
|     -2      |     2     | COMMAND TIMED OUT            |
|     -3      |     3     | HOST UNAVAILABLE             |
|     -6      |     6     | HOST BUSY                    |<|MERGE_RESOLUTION|>--- conflicted
+++ resolved
@@ -110,17 +110,10 @@
 ### Usage
 ```
 inbc sota {--uri, -u=URI} 
-<<<<<<< HEAD
-   [--releasedata, -r RELEASE_DATE; default="2026-12-31"] 
+   [--releasedate, -r RELEASE_DATE; default="2026-12-31"] 
    [--username, -un USERNAME]
-   [--command, -c COMMAND; default="update"]
    [--mode, -m MODE; default="full", choices=["full","no-download", "download-only"] ]
    [--reboot; default=yes]
-=======
-   [--releasedate, -r RELEASE_DATE; default="2026-12-31"] 
-   [--username, -un USERNAME]
-   [--mode, -m MODE; default="full", choices=["full", "no-download", "download-only"] ]
->>>>>>> 171c049d
 ```
 ### Examples
 #### Edge Device on Yocto OS requiring username/password
