--- conflicted
+++ resolved
@@ -8,26 +8,15 @@
 
 from .command import Command
 from ..constants import COMMAND_SUCCESS, COMMAND_FAIL, FOTA_TIME_LIMIT, SOTA_TIME_LIMIT, POTA_TIME_LIMIT, \
-<<<<<<< HEAD
-    INBM_INSTALL_CHANNEL
-=======
     AOTA_TIME_LIMIT, INBM_INSTALL_CHANNEL
->>>>>>> 34a48746
 from ..inbc_exception import InbcCode
 from ..utility import search_keyword
 from ..ibroker import IBroker
 
-<<<<<<< HEAD
-from inbm_lib.constants import CACHE, INSTALL_CHANNEL, FOTA, SOTA, POTA
-from inbm_common_lib.request_message_constants import FOTA_SOTA_SUCCESS_MESSAGE_LIST, SOTA_FAILURE, \
-    FOTA_SOTA_FAILURE_MESSAGE_LIST, COMMAND_SUCCESSFUL, SOTA_COMMAND_STATUS_SUCCESSFUL, SOTA_COMMAND_FAILURE, \
-    SOTA_OVERALL_FAILURE, FOTA_INPROGRESS_FAILURE
-=======
 from inbm_lib.constants import CACHE, INSTALL_CHANNEL, FOTA, SOTA, POTA, AOTA
 from inbm_common_lib.request_message_constants import OTA_SUCCESS_MESSAGE_LIST, SOTA_FAILURE, \
     OTA_FAILURE_MESSAGE_LIST, COMMAND_SUCCESSFUL, SOTA_COMMAND_STATUS_SUCCESSFUL, SOTA_COMMAND_FAILURE, \
     FOTA_INPROGRESS_FAILURE
->>>>>>> 34a48746
 
 
 class PotaCommand(Command):
@@ -126,15 +115,9 @@
 
         @param payload: payload received in which to search
         """
-<<<<<<< HEAD
-        if search_keyword(payload, FOTA_SOTA_SUCCESS_MESSAGE_LIST):
-            self.terminate_operation(COMMAND_SUCCESS, InbcCode.SUCCESS.value)
-        elif search_keyword(payload, FOTA_SOTA_FAILURE_MESSAGE_LIST):
-=======
         if search_keyword(payload, OTA_SUCCESS_MESSAGE_LIST):
             self.terminate_operation(COMMAND_SUCCESS, InbcCode.SUCCESS.value)
         elif search_keyword(payload, OTA_FAILURE_MESSAGE_LIST):
->>>>>>> 34a48746
             print("\n SOTA Command Execution FAILED")
             self.terminate_operation(COMMAND_FAIL, InbcCode.FAIL.value)
         else:
@@ -174,15 +157,9 @@
 
         @param payload: payload received in which to search
         """
-<<<<<<< HEAD
-        if search_keyword(payload, FOTA_SOTA_SUCCESS_MESSAGE_LIST):
-            self.terminate_operation(COMMAND_SUCCESS, InbcCode.SUCCESS.value)
-        elif search_keyword(payload, FOTA_SOTA_FAILURE_MESSAGE_LIST):
-=======
         if search_keyword(payload, OTA_SUCCESS_MESSAGE_LIST):
             self.terminate_operation(COMMAND_SUCCESS, InbcCode.SUCCESS.value)
         elif search_keyword(payload, OTA_FAILURE_MESSAGE_LIST):
->>>>>>> 34a48746
             print("\n FOTA Command Execution FAILED")
             if search_keyword(payload, [FOTA_INPROGRESS_FAILURE]):
                 self.terminate_operation(COMMAND_FAIL, InbcCode.HOST_BUSY.value)
