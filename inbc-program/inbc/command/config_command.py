--- conflicted
+++ resolved
@@ -128,11 +128,7 @@
         """
         super().__init__(broker, CONFIG_LOAD)
 
-<<<<<<< HEAD
-    def trigger_manifest(self, args: Any, topic: str = CONFIG_CHANNEL + CONFIG_LOAD) -> None:
-=======
     def trigger_manifest(self, args: Any, topic: str):
->>>>>>> 2b982d29
         """Trigger the command-line utility tool to invoke update.
 
         @param args: arguments from user
