--- conflicted
+++ resolved
@@ -104,25 +104,15 @@
             XmlKeyValueStore(IOTG_INB_CONF, is_file=False, schema_location=SCHEMA_LOCATION) \
                 .load('/opt/intel_manageability.conf')
 
-<<<<<<< HEAD
     def test_get_element(self):
         self.assertEqual('telemetry/maxCacheSize:100',
-=======
-    def test_get_element(self) -> None:
-        self.assertEquals('telemetry/maxCacheSize:100',
->>>>>>> 113fa2b8
                           self.good.get_element('telemetry/maxCacheSize'))
 
     def test_get_element_throws_exception(self) -> None:
         self.assertRaises(XmlException, self.good.get_element, 'telemetry/maxCacheSize/bb')
 
-<<<<<<< HEAD
     def test_set_element(self):
         self.assertEqual('telemetry/maxCacheSize:100',
-=======
-    def test_set_element(self) -> None:
-        self.assertEquals('telemetry/maxCacheSize:100',
->>>>>>> 113fa2b8
                           self.good.get_element(path='telemetry/maxCacheSize'))
         self.good.set_element('telemetry/maxCacheSize', '200')
         self.assertEqual('telemetry/maxCacheSize:200',
