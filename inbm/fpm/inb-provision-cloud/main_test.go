--- conflicted
+++ resolved
@@ -10,20 +10,6 @@
 	"testing"
 )
 
-<<<<<<< HEAD
-func TestTrueValidServerId(t *testing.T) {
-	inputs := [2]string{"e18122c6-d99f-11ed-bc72-af4d111a5c5e", "172.16.254.1"}
-	for i := 1; i < len(inputs); i++ {
-		assert.True(t, isServerIdValid(inputs[i]), "Expected valid Server ID.  ID is invalid: "+inputs[i])
-	}
-}
-
-func TestFalseInvalidServerId(t *testing.T) {
-	inputs := [6]string{"18122c6-d99f-11ed-bc72-af4d111a5c5e", "e18122c6-d99f-11ed-bc72-af4d111a5c5",
-		"e18122c#-d99f-11ed-bc72-af4d111a5c5e", "e18122c6-d99f-1ed-bc72-af4d111a5c5e", "example.com", "300.300.300.300"}
-	for i := 1; i < len(inputs); i++ {
-		assert.False(t, isServerIdValid(inputs[i]), "Expected invalid Server ID.  Server ID is valid: "+inputs[i])
-=======
 func TestServerNameTrue(t *testing.T) {
 	inputs := [7]string{"192.0.2.146", "localhost", "hello-test", "hello_test", "hello.test", "hello,test", "hello1234-_,."}
 	for i := 1; i < len(inputs); i++ {
@@ -35,7 +21,6 @@
 	inputs := [4]string{"hello$test", "hello:test", "hello&test", "hello\x00tset"}
 	for i := 1; i < len(inputs); i++ {
 		assert.False(t, isValidServerId(inputs[i]), "Expected invalid server ID.  Server ID is Valid: "+inputs[i])
->>>>>>> 34a48746
 	}
 }
 
