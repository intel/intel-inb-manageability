/*
@copyright: Copyright 2017-2023 Intel Corporation All Rights Reserved.
@license: Intel, see licenses/LICENSE for more details.
*/

package main

import (
	"flag"
	"fmt"
	"io/ioutil"
	"log"
	"net"
	"os"
	"path/filepath"
	"regexp"
	"runtime"
	"strconv"
	"strings"

	schema "github.com/lestrrat-go/jsschema"
	"github.com/lestrrat-go/jsschema/validator"
)

const thingsboard string = "thingsboard"
const ucc string = "ucc"

func usage() {
	_, _ = fmt.Fprintf(os.Stderr, "usage: inb-provision-cloud [cloud credential directory]"+
		"[thingsboard template directory] [ucc template directory] [generic json schema file]\n")
	flag.PrintDefaults()
	os.Exit(2)
}

func main() {
	flag.Usage = usage
	flag.Parse()

	var uccClientIdFile string
	var uccServerIdFile string
	var cloudCredentialPublicDir string
	var cloudCredentialSecretDir string

	if runtime.GOOS == "windows" {
		uccClientIdFile = "c:\\ucc\\etc\\client_id"
		uccServerIdFile = "c:\\ucc\\etc\\server_id"
		cloudCredentialPublicDir = "c:\\intel-manageability\\public\\cloudadapter-agent\\"
		cloudCredentialSecretDir = "c:\\intel-manageability\\secret\\cloudadapter-agent\\"
	} else {
		uccClientIdFile = "/etc/ucc/client_id"
		uccServerIdFile = "/etc/ucc/server_id"
		cloudCredentialPublicDir = "/etc/intel-manageability/public/cloudadapter-agent/"
		cloudCredentialSecretDir = "/etc/intel-manageability/secret/cloudadapter-agent/"
	}

	cloudCredentialPublicDir, err := filepath.Abs(cloudCredentialPublicDir)
	must(err, "Getting absolute cloud public directory")
	cloudCredentialSecretDir, err = filepath.Abs(cloudCredentialSecretDir)
	must(err, "Getting absolute cloud credential directory")

	args := flag.Args()
	if len(args) < 3 {
		log.Fatalln("Please specify cloud credential directory, ThingsBoard template directory, UCC " +
			"template directory, and path to generic JSON schema")
	}

	cloudCredentialDir, err := filepath.Abs(args[0])
	must(err, "Getting absolute cloud credential directory")

	thingsBoardTemplateDir, err := filepath.Abs(args[1])
	must(err, "Getting ThingsBoard template directory")

	uccTemplateDir, err := filepath.Abs(args[2])
	must(err, "Getting UCC template directory")

	jsonSchemaFile, err := filepath.Abs(args[3])
	must(err, "Getting generic JSON schema file")

	cloudCredentialDirExists, _ := isDir(cloudCredentialDir)
	if !cloudCredentialDirExists {
		log.Fatalf("Cloud credential directory does not exist: %s\n", cloudCredentialDir)
	}

	thingsBoardTemplateDirExists, _ := isDir(thingsBoardTemplateDir)
	if !thingsBoardTemplateDirExists {
		log.Fatalf("ThingsBoard template directory does not exist: %s\n", thingsBoardTemplateDir)
	}

	uccTemplateDirExists, _ := isDir(uccTemplateDir)
	if !uccTemplateDirExists {
		log.Fatalf("UCC template directory does not exist: %s\n", uccTemplateDir)
	}

	jsonSchemaFileExists := fileExists(jsonSchemaFile)
	if !jsonSchemaFileExists {
		log.Fatalf("JSON schema file does not exist: %s\n", jsonSchemaFile)
	}

	config := CloudConfig{
		CloudCredentialDir:       cloudCredentialDir,
		ThingsBoardTemplateDir:   thingsBoardTemplateDir,
		UccTemplateDir:           uccTemplateDir,
		JsonSchemaFile:           jsonSchemaFile,
		UccClientIdFile:          uccClientIdFile,
		UccServerIdFile:          uccServerIdFile,
		CloudCredentialPublicDir: cloudCredentialPublicDir,
		CloudCredentialSecretDir: cloudCredentialSecretDir,
	}

	setUpCloudCredentialDirectory(config)
}

type CloudConfig struct {
	CloudCredentialDir       string
	ThingsBoardTemplateDir   string
	UccTemplateDir           string
	JsonSchemaFile           string
	UccClientIdFile          string
	UccServerIdFile          string
	CloudCredentialPublicDir string
	CloudCredentialSecretDir string
}

// setUpCloudCredentialDirectory prompts the user for information to connect to a cloud and sets up the cloud
func setUpCloudCredentialDirectory(config CloudConfig) {
	cloudFile := "adapter.cfg" // The main config file
	cloudFilePath := filepath.Join(config.CloudCredentialDir, filepath.Clean(cloudFile))
	if fileExists(cloudFilePath) {
		if !confirmReplaceConfiguration(cloudFilePath) {
			os.Exit(0)
		} else {
			if os.Remove(cloudFilePath) != nil {
				log.Fatalf("Cannot remove existing cloud configuration.")
			}
		}
	}

	println()
	selection := promptSelect("Please choose a cloud service to use.",
		[]string{"Azure IoT Central", "ThingsBoard", "UCC", "Custom"})
	cloudConfig := ""
	switch selection {
	case "Azure IoT Central":
		cloudConfig = configureAzure(config)
	case "ThingsBoard":
		cloudConfig = configureThingsBoard(config)
	case "UCC":
		cloudConfig = configureUcc(config)
	case "Custom":
		cloudConfig = configureCustom(config)
	default:
		log.Fatalf("Internal error: selection prompt returned invalid option")
	}

	println("Cloud config: " + cloudConfig)

	err := ioutil.WriteFile(cloudFilePath, []byte(cloudConfig), 0640)
	if err != nil {
		log.Fatalf("Error writing new config to " + cloudFilePath)
	}
	println("Successfully configured cloud service!")
}

func configureCustom(config CloudConfig) string {
	println("\nConfiguring to use a custom cloud service...")
	name := promptString("Please enter a name for the cloud service:")

	json := []byte{}
	for len(json) == 0 {
		if promptYesNo("Input custom JSON from file?") {
			json = promptFile("custom JSON file")
		} else {
			println("Input custom JSON:")
			json = []byte(readMultilineString())
		}
		s, err := schema.ReadFile(config.JsonSchemaFile)
		if err != nil {
			log.Fatalf("Unable to read generic JSON schema")
		}
		v := validator.New(s)
		if err := v.Validate(json); err != nil {
			log.Fatalf("Failed to validate JSON configuration")
		}
	}

	return makeCustomJson(name, string(json))
}

func makeCustomJson(name string, json string) string {
	return `{ "cloud": "custom: ` + name + `", "config": ` + json + ` }`
}

func configureAzure(config CloudConfig) string {
	println("\nConfiguring to use Azure...")

	scopeId := promptString("Please enter the device Scope ID (" +
		"Hint: https://docs.microsoft.com/en-us/azure/iot-central/howto-generate-connection-string):")
	deviceId := promptString("Please enter the device ID (" +
		"Hint: https://docs.microsoft.com/en-us/azure/iot-central/howto-generate-connection-string):")
	deviceSasKey := ""
	deviceCertPath := ""
	deviceKeyPath := ""
	selection := promptSelect("Please choose provision type.",
		[]string{"SAS key authentication", "X509 authentication"})
	switch selection {
	case "SAS key authentication":
		deviceSasKey = promptString("Please enter the device SAS primary key (" +
			"Hint: https://docs.microsoft.com/en-us/azure/iot-central/howto-generate-connection-string")
	case "X509 authentication":
		println("\nConfiguring device to use X509 auth requires device certificate verification.\n")
		if promptYesNo("\nAre device certs and keys generated? ") {

			deviceCertPath = filepath.Join(config.CloudCredentialPublicDir, "device_cert.pem")
			deviceKeyPath = filepath.Join(config.CloudCredentialSecretDir, "device_key.pem")

			certData := []byte{}
			if promptYesNo("\nInput Device certificate from file?") {
				certData = promptFile("\nInput path to Device certificate file (*cert.pem)")
			} else {
				println("\nInput contents of Device certificate file (*cert.pem)")
				certData = []byte(readMultilineString())
			}
			certErr := ioutil.WriteFile(deviceCertPath, certData, 0644)
			if certErr != nil {
				log.Fatalf("Error writing to " + deviceCertPath)
			}

			keyData := []byte{}
			if promptYesNo("\nInput Device Key from file?") {
				keyData = promptFile("\nInput path to Device Key file (*key.pem)")
			} else {
				println("\nInput contents of Device certificate file (*key.pem)")
				keyData = []byte(readMultilineString())
			}
			keyErr := ioutil.WriteFile(deviceKeyPath, keyData, 0640)
			if keyErr != nil {
				log.Fatalf("Error writing to " + deviceKeyPath)
			}
		} else {
			log.Fatalf("\nPlease generate the device certs and keys prior to provisioning the device to Azure using X509 auth.")
		}
	default:
		log.Fatalf("Internal error: selection prompt returned invalid option for authentication type.")
	}

	return makeAzureJson(scopeId, deviceId, deviceCertPath, deviceKeyPath, deviceSasKey)
}

func makeAzureJson(scopeId string, deviceId string, deviceCertPath string, deviceKeyPath string, deviceSasKey string) string {
	return `{ "cloud": "azure", "config": { "scope_id": "` + scopeId +
		`", "device_id": "` + deviceId + `", "device_cert": "` + deviceCertPath + `", "device_key": "` + deviceKeyPath + `", "device_sas_key": "` + deviceSasKey + `" } }`
}

func configureThingsBoard(config CloudConfig) string {
	println("\nConfiguring to use ThingsBoard...")

	serverIp := getServerIp()
	serverPort := getServerPort("1883", "")

	doConfigureTls, deviceToken, deviceCertPath, _ := provisionToCloud(config.CloudCredentialDir, thingsboard)
	jsonTemplate := ""
	caPath := ""

	if doConfigureTls {
		jsonTemplate, caPath = configureTls(config.ThingsBoardTemplateDir, "thingsboard.pub.pem",
			"ThingsBoard", config.CloudCredentialDir)
	} else {
		jsonTemplate = createUnencryptedTemplate(config.ThingsBoardTemplateDir)
	}

	return makeCloudJson(thingsboard, jsonTemplate, caPath, deviceToken, serverIp,
		serverPort, deviceCertPath, "", "", "", "", "")
}

func configureUcc(config CloudConfig) string {
	println("\nConfiguring to use UCC...")

	if !fileExists(config.UccClientIdFile) {
		log.Fatalf("Client ID file (%s) is missing. Unable to provision for UCC.", config.UccClientIdFile)
	}
	if !fileExists(config.UccServerIdFile) {
		log.Fatalf("Server ID file (%s) is missing. Unable to provision for UCC.", config.UccServerIdFile)
	}

	serverIp := getServerIp()
	serverPort := getServerPort("1883", "")
	doConfigureTls, deviceToken, deviceCertPath, deviceKeyPath := provisionToCloud(config.CloudCredentialDir, "ucc")
	jsonTemplate := ""
	caPath := ""

	if doConfigureTls {
		jsonTemplate, caPath = configureTls(config.UccTemplateDir, "ucc.ca.pem.crt",
			ucc, config.CloudCredentialDir)
	} else {
		jsonTemplate = createUnencryptedTemplate(config.UccTemplateDir)
	}

	clientId := getIdFromFile(config.UccClientIdFile)
	if !isClientIdValid(clientId) {
		log.Fatalf("UCC Client ID does not meet the requirements.  Unable to provision for UCC.")
	}

<<<<<<< HEAD
	serverId := getIdFromFile(config.UccServerIdFile)
	if !isServerIdValid(serverId) {
=======
	serverId := getIdFromFile(uccServerIdFile)
	if !isValidServerId(serverId) {
>>>>>>> b26a5b26
		log.Fatalf("UCC Server ID does not meet the requirements.  Unable to provision for UCC.")
	}

	proxyHostName, proxyPort := configureProxy()
	return makeCloudJson(ucc, jsonTemplate, caPath, deviceToken, serverIp, serverPort, deviceCertPath, deviceKeyPath,
		proxyHostName, proxyPort, clientId, serverId)
}

func getIdFromFile(filepath string) string {
	if content, err := ioutil.ReadFile(filepath); err == nil {
		return strings.TrimSpace(string(content))
	}
	log.Fatalf("Unable to read id from " + filepath + ".  Unable to provision for UCC.")
	return ""
}

func isClientIdValid(id string) bool {
	if len(id) == 0 || len(id) > 128 {
		log.Println("Client ID Length is greater than 128 characters.  Unable to provision for UCC.")
		return false
	}
	if strings.ContainsAny(id, "# + \x00") {
		log.Println("Client ID contains invalid characters.  Unable to provision for UCC.")
		return false
<<<<<<< HEAD
	}
	return true
}

func isServerIdValid(id string) bool {
	if len(id) == 0 || len(id) > 128 {
		log.Println("Server ID Length is greater than 128 characters.  Unable to provision for UCC.")
		return false
	}
	if _, err := uuid.Parse(id); err == nil {
		return true
	}
	if net.ParseIP(id) == nil {
		log.Println("Server ID doesn't contain a valid (UUID or IP). Unable to provision for UCC.")
		return false
=======
>>>>>>> b26a5b26
	}
	return true
}

func configureProxy() (string, string) {
	hostName := ""
	port := ""
	if promptYesNo("\nConfigure a proxy? ") {
		hostName = promptString("\nPlease enter the proxy server hostname or IP:")
		port = getServerPort("911", "proxy")
	}

	return hostName, port
}

func createUnencryptedTemplate(templateDir string) string {
	jsonFile := filepath.Join(templateDir, "config.json.template")
	jsonBytes, err := ioutil.ReadFile(filepath.Clean(jsonFile))
	if err != nil {
		log.Fatalf("Error reading from " + jsonFile)
	}
	return string(jsonBytes)
}

func getServerIp() string {
	serverIPName := promptString("\nPlease enter the server IP or hostname:")
	if !isValidIpAddress(serverIPName) {
		if !isValidHostname(serverIPName) {
			log.Fatalf("Invalid Hostname or IP address provided.")
		}
	}
	return serverIPName
}

func isValidIpAddress(ipaddr string) bool {
	if net.ParseIP(ipaddr) == nil {
		return false
	}
	return true
}

func isValidServerId(name string) bool {
	if len(name) == 0 || len(name) > 128 {
		return false
	}
	validChars := regexp.MustCompile(`^([a-zA-Z0-9-_,.]*)$`)
	return validChars.MatchString(name)
}

func isValidHostname(hostname string) bool {
	if len(hostname) == 0 || len(hostname) > 253 {
		return false
	}
	validChars := regexp.MustCompile(`^(([a-zA-Z0-9]|[a-zA-Z0-9][a-zA-Z0-9\-]*[a-zA-Z0-9])\.)*([A-Za-z0-9]|[A-Za-z0-9][A-Za-z0-9\-]*[A-Za-z0-9])$`)
	return validChars.MatchString(hostname)
}

func getServerPort(defaultPort string, portType string) string {
	serverPort := promptString("\nPlease enter the " + portType + " server port (default " + defaultPort + "):")
	if serverPort == "" {
		serverPort = defaultPort
	} else {
		portNum, err := strconv.Atoi(serverPort)
		if err != nil || portNum > 65535 || portNum < 1 {
			log.Fatalf("Invalid port number provided.")
		}
	}
	return serverPort
}

func provisionToCloud(cloudCredentialDir string, cloudProviderName string) (bool, string, string, string) {
	// provision the device to the cloud
	selection := promptSelect("Please choose provision type.",
		[]string{"Token authentication", "X509 authentication"})

	deviceToken := ""
	doConfigureTls := false

	deviceCertPath := ""
	deviceKeyPath := ""
	switch selection {
	case "Token authentication":
		deviceToken = promptString("\nPlease enter the device token:")
		doConfigureTls = promptYesNo("\nConfigure TLS?")
	case "X509 authentication":
		doConfigureTls = true
		println("\nConfiguring device to use X509 auth requires device certificate verification.\n")
		if cloudProviderName == thingsboard {
			deviceCertPath = configureThingsboardX509(cloudCredentialDir)
		} else { // ucc
			deviceCertPath, deviceKeyPath = configureUccX509(cloudCredentialDir)
		}
	default:
		log.Fatalf("Internal error: selection prompt returned invalid option for authentication type.")
	}
	return doConfigureTls, deviceToken, deviceCertPath, deviceKeyPath
}

func configureUccX509(cloudCredentialDir string) (string, string) {
	deviceCertPath := ""
	deviceKeyPath := ""
	if promptYesNo("\nAre device certs and keys generated? ") {
		certData := []byte{}
		deviceCertPath = filepath.Join(cloudCredentialDir, "client.crt")
		if promptYesNo("\nInput Device certificate from file?") {
			certData = promptFile("\nInput path to Device certificate file (*.crt)")
		} else {
			println("\nInput contents of Device certificate file (*.crt)")
			certData = []byte(readMultilineString())
		}
		certErr := ioutil.WriteFile(deviceCertPath, certData, 0644)
		if certErr != nil {
			log.Fatalf("Error writing to " + deviceCertPath)
		}

		// Device Key
		keyData := []byte{}
		deviceKeyPath = filepath.Join(cloudCredentialDir, "client.key")
		if promptYesNo("\nInput Device key from file?") {
			keyData = promptFile("\nInput path to Device key file (*.key)")
		} else {
			println("\nInput contents of Device certificate file (*.key)")
			keyData = []byte(readMultilineString())
		}
		err := ioutil.WriteFile(deviceKeyPath, keyData, 0640)
		if err != nil {
			log.Fatalf("Error writing to " + deviceKeyPath)
		}
	} else {
		log.Fatalf("\nPlease generate the device certs and keys prior to provisioning the device to the cloud provider using X509 auth.")
	}
	return deviceCertPath, deviceKeyPath
}

func configureThingsboardX509(cloudCredentialDir string) string {
	// configure cloud provider for X509
	deviceCertPath := ""
	if promptYesNo("\nAre device certs and keys generated? ") {
		certData := []byte{}
		deviceCertPath = filepath.Join(cloudCredentialDir, "device.nopass.pem")
		if promptYesNo("\nInput Device certificate from file?") {
			certData = promptFile("\nInput path to Device certificate file (*nopass.pem)")
		} else {
			println("\nInput contents of Device certificate file (*nopass.pem)")
			certData = []byte(readMultilineString())
		}
		certErr := ioutil.WriteFile(deviceCertPath, certData, 0644)
		if certErr != nil {
			log.Fatalf("Error writing to " + deviceCertPath)
		}
	} else {
		log.Fatalf("\nPlease generate the device certs and keys prior to provisioning the device to the cloud provider using X509 auth.")
	}
	return deviceCertPath
}

func configureTls(templateDir string, caFileName string, cloudProviderName string, cloudCredentialDir string) (string, string) {
	// Write a CA file
	println("\nConfiguring TLS.")
	caPath := filepath.Join(cloudCredentialDir, caFileName)

	expectedFileType := "*.pub.pem"
	if cloudProviderName == ucc {
		expectedFileType = "*.pem.crt"
	}

	data := []byte{}
	if promptYesNo("\nInput " + cloudProviderName + " CA from file?") {
		data = promptFile("\n" + cloudProviderName + " CA file (" + expectedFileType + ")")
	} else {
		println("\nInput contents of " + " CA file (" + expectedFileType + ")")
		data = []byte(readMultilineString())
	}
	err := ioutil.WriteFile(caPath, data, 0640)
	if err != nil {
		log.Fatalf("Error writing to " + caPath)
	}

	jsonFile := filepath.Join(filepath.Clean(templateDir), "config_tls.json.template")
	jsonBytes, err := ioutil.ReadFile(filepath.Clean(jsonFile))
	if err != nil {
		log.Fatalf("Error reading from " + jsonFile)
	}
	return string(jsonBytes), caPath
}

func removeProxySection(template string) string {
	proxySection := `"proxy": {
        "hostname": "{PROXY_HOSTNAME}",
        "port": {PROXY_PORT}
    },`

	return strings.Replace(template, proxySection, "", 1)
}

func makeCloudJson(cloudProviderName string, template string, caPath string, deviceToken string, serverIp string,
	serverPort string, deviceCertPath string, deviceKeyPath string, proxyHostName string,
	proxyPort string, clientId string, serverId string) string {
	if proxyHostName == "" {
		template = removeProxySection(template)
	}

	configJson := template
	configJson = strings.Replace(configJson, "{CA_PATH}", caPath, -1)
	configJson = strings.Replace(configJson, "{TOKEN}", deviceToken, -1)
	configJson = strings.Replace(configJson, "{HOSTNAME}", serverIp, -1)
	configJson = strings.Replace(configJson, "{PORT}", serverPort, -1)
	configJson = strings.Replace(configJson, "{CLIENT_CERT_PATH}", deviceCertPath, -1)
	configJson = strings.Replace(configJson, "{CLIENT_KEY_PATH}", deviceKeyPath, -1)
	configJson = strings.Replace(configJson, "{PROXY_HOSTNAME}", proxyHostName, -1)
	configJson = strings.Replace(configJson, "{PROXY_PORT}", proxyPort, -1)
	configJson = strings.Replace(configJson, "{CLIENT_ID}", clientId, -1)
	configJson = strings.Replace(configJson, "{SERVER_ID}", serverId, -1)

	return `{ "cloud": "` + cloudProviderName + `", "config": ` + configJson + ` }`
}

func confirmReplaceConfiguration(cloudFilePath string) bool {
	cloudFileContents, err := ioutil.ReadFile(filepath.Clean(cloudFilePath))
	if err != nil {
		log.Fatalf("Cloud configuration already exists at " + cloudFilePath + ", but cannot be read.")
	}
	configurationMatches := regexp.MustCompile(`"cloud":\s*("[_\-\w:\s]+")`).FindAllSubmatch(cloudFileContents, -1)

	if len(configurationMatches) > 0 {
		println("A cloud configuration already exists: " + string(configurationMatches[0][1]))
	} else {
		println("Cloud configuration exists at " + cloudFilePath + ", but has an invalid format.")
	}
	return promptYesNo("Replace configuration?")
}<|MERGE_RESOLUTION|>--- conflicted
+++ resolved
@@ -300,13 +300,8 @@
 		log.Fatalf("UCC Client ID does not meet the requirements.  Unable to provision for UCC.")
 	}
 
-<<<<<<< HEAD
-	serverId := getIdFromFile(config.UccServerIdFile)
-	if !isServerIdValid(serverId) {
-=======
 	serverId := getIdFromFile(uccServerIdFile)
 	if !isValidServerId(serverId) {
->>>>>>> b26a5b26
 		log.Fatalf("UCC Server ID does not meet the requirements.  Unable to provision for UCC.")
 	}
 
@@ -331,24 +326,6 @@
 	if strings.ContainsAny(id, "# + \x00") {
 		log.Println("Client ID contains invalid characters.  Unable to provision for UCC.")
 		return false
-<<<<<<< HEAD
-	}
-	return true
-}
-
-func isServerIdValid(id string) bool {
-	if len(id) == 0 || len(id) > 128 {
-		log.Println("Server ID Length is greater than 128 characters.  Unable to provision for UCC.")
-		return false
-	}
-	if _, err := uuid.Parse(id); err == nil {
-		return true
-	}
-	if net.ParseIP(id) == nil {
-		log.Println("Server ID doesn't contain a valid (UUID or IP). Unable to provision for UCC.")
-		return false
-=======
->>>>>>> b26a5b26
 	}
 	return true
 }
