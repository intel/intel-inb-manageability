/*

 */

package main

import (
	"encoding/pem"
	"flag"
	"fmt"
	"io/ioutil"
	"log"
	"os"
	"os/exec"
	"path/filepath"
<<<<<<< HEAD
=======
	"runtime"
>>>>>>> 34a48746
	"strings"

	"crypto/rand"
	"crypto/rsa"
	"crypto/x509"
)

const bitSize = 4096

func usage() {
	_, _ = fmt.Fprintf(os.Stderr, "usage: inb-provision-certs [public directory] [secret directory]\n")
	flag.PrintDefaults()
	os.Exit(2)
}

func main() {
	daysExpiry := "2555"

	flag.Usage = usage
	flag.Parse()

	args := flag.Args()
	if len(args) < 2 {
		log.Fatalln("Please specify public and secret directories for certs.")
	}

	publicDir, err := filepath.Abs(args[0])
	must(err, "Getting absolute public directory")
	secretDir, err := filepath.Abs(args[1])
	must(err, "Getting absolute secret directory")

	// ensure publicDir and secretDir directories already exist
	isDirPublic, _ := isDir(publicDir)
	if !isDirPublic {
		log.Fatalf("Public directory does not exist: %s\n", publicDir)
	}

	isDirSecret, _ := isDir(secretDir)
	if !isDirSecret {
		log.Fatalf("Secret directory does not exist: %s\n", secretDir)
	}

	setUpMqttCaDirectories(secretDir, publicDir, daysExpiry)
	setUpMqttBrokerDirectories(secretDir, publicDir, daysExpiry)

	agents := []string{ // agents always set up
		"cloudadapter-agent"}

<<<<<<< HEAD
	uccFlagPath := "/etc/intel-manageability/public/ucc_flag"
=======
	var uccFlagPath string
	if runtime.GOOS == "windows" {
		uccFlagPath = "c:\\intel-manageability\\inbm\\etc\\public\\ucc_flag"
	} else {
		uccFlagPath = "/etc/intel-manageability/public/ucc_flag"
	}

>>>>>>> 34a48746
	if content, err := ioutil.ReadFile(uccFlagPath); err == nil &&
		strings.TrimSpace(string(content)) == "TRUE" {
		// append UCC specific agents
		agents = append(agents, "ucc-native-service")
	} else {
		// append agents only installed when not in UCC mode
		agents = append(agents, "dispatcher-agent", "telemetry-agent", "diagnostic-agent", "configuration-agent", "inbc-program", "cmd-program")
	}

	for _, each := range agents {
		setUpClientDirectories(secretDir, publicDir, daysExpiry, each)
	}
}

func createPrivateKey(keyFilePath string) {
	privateKey, err := rsa.GenerateKey(rand.Reader, bitSize)
	if err != nil {
		log.Fatalf("Unable to generate private key")
		os.Exit(1)
	}

	var privateKeyBytes []byte = x509.MarshalPKCS1PrivateKey(privateKey)
	privateKeyBlock := &pem.Block{
		Type:  "RSA PRIVATE KEY",
		Bytes: privateKeyBytes,
	}

	privatePem, err := os.Create(keyFilePath)
	if err != nil {
		log.Fatalf("Unable to save private key")
		os.Exit(1)
	}

	if err = pem.Encode(privatePem, privateKeyBlock); err != nil {
		log.Fatalf("error encoding private pem: %s", err)
		os.Exit(1)
	}
}

// setUpClientDirectories sets up public/private keys for a given client (e.g., dispatcher-agent)
func setUpClientDirectories(secretDir string, publicDir string, daysExpiry string, client string) {
	clientSecretDir := filepath.Join(secretDir, client)
	mkDirIfNotExist(clientSecretDir, 0750) // TODO: implement group permission

	clientSecretKeyFilename := filepath.Join(clientSecretDir, client+".key")
	createPrivateKey(clientSecretKeyFilename)

	clientSecretCsrFilename := filepath.Join(clientSecretDir, client+".csr")
	cmd := exec.Command("openssl", "req", "-new", "-key", clientSecretKeyFilename,
		"-subj", "/C=US/ST=Oregon/L=Hillsboro/O=Intel/OU=EVAL/CN="+client, "-out",
		clientSecretCsrFilename)
	mustRunCmd(cmd)

	mqttCaSecretKeyFilename := filepath.Join(secretDir, "mqtt-ca", "mqtt-ca.key")
	mqttCaSecretCrtFilename := filepath.Join(secretDir, "mqtt-ca", "mqtt-ca.crt")
	clientSecretCrtFilename := filepath.Join(clientSecretDir, client+".crt")
	cmd = exec.Command("openssl", "x509", "-req", "-days", daysExpiry, "-sha384", "-extensions",
		"v3_req", "-CA", mqttCaSecretCrtFilename, "-CAkey",
		mqttCaSecretKeyFilename, "-CAcreateserial", "-in",
		clientSecretCsrFilename, "-out", clientSecretCrtFilename)
	mustRunCmd(cmd)

	clientPublicDir := filepath.Join(publicDir, client)
	mkDirIfNotExist(clientPublicDir, 0755)

	clientPublicCrtFilename := filepath.Join(clientPublicDir, client+".crt")
	must(copyFile(clientSecretCrtFilename, clientPublicCrtFilename),
		"Copying "+clientSecretCrtFilename+" to "+clientPublicCrtFilename)
}

// setUpMqttBrokerDirectories sets up private/public directories for the MQTT broker
func setUpMqttBrokerDirectories(secretDir string, publicDir string, daysExpiry string) {
	mqttBrokerSecretDir := filepath.Join(secretDir, "mqtt-broker")
	mkDirIfNotExist(mqttBrokerSecretDir, 0750)
	mqttBrokerSecretKeyFilename := filepath.Join(mqttBrokerSecretDir, "mqtt-broker.key")
	createPrivateKey(mqttBrokerSecretKeyFilename)

	opensslSanCnf := []byte(`[req]
req_extensions = v3_req
distinguished_name = req_distinguished_name

[ v3_req ]

# Extensions to add to a certificate request

basicConstraints = CA:FALSE
keyUsage = nonRepudiation, digitalSignature, keyEncipherment
subjectAltName = @alt_names

[alt_names]
DNS.1 = localhost

[req_distinguished_name]
`)
	opensslSanSecretCnfFilename := filepath.Join(mqttBrokerSecretDir, "openssl-san.cnf")
	err := ioutil.WriteFile(opensslSanSecretCnfFilename, opensslSanCnf, 0600)
	must(err, "Write "+opensslSanSecretCnfFilename)

	mqttBrokerSecretCsrFilename := filepath.Join(mqttBrokerSecretDir, "mqtt-broker.csr")
	cmd := exec.Command("openssl", "req", "-new", "-out", mqttBrokerSecretCsrFilename,
		"-key", mqttBrokerSecretKeyFilename, "-config", opensslSanSecretCnfFilename, "-subj",
		"/C=US/ST=Oregon/L=Hillsboro/O=Intel/OU=EVAL/CN=localhost")
	mustRunCmd(cmd)

	mqttCaSecretKeyFilename := filepath.Join(secretDir, "mqtt-ca", "mqtt-ca.key")
	mqttBrokerSecretCrtFilename := filepath.Join(mqttBrokerSecretDir, "mqtt-broker.crt")
	mqttCaSecretCrtFilename := filepath.Join(secretDir, "mqtt-ca", "mqtt-ca.crt")
	cmd = exec.Command("openssl", "x509", "-req", "-days", daysExpiry, "-sha384", "-extensions",
		"v3_req", "-CA", mqttCaSecretCrtFilename, "-CAkey",
		mqttCaSecretKeyFilename, "-CAcreateserial", "-in",
		mqttBrokerSecretCsrFilename,
		"-out", mqttBrokerSecretCrtFilename)
	mustRunCmd(cmd)

	mqttBrokerPublicDir := filepath.Join(publicDir, "mqtt-broker")
	mkDirIfNotExist(mqttBrokerPublicDir, 0755)

	mqttBrokerPublicCrtFilename := filepath.Join(mqttBrokerPublicDir, "mqtt-broker.crt")
	must(copyFile(mqttBrokerSecretCrtFilename, mqttBrokerPublicCrtFilename),
		"Copying "+mqttBrokerSecretCrtFilename+" to "+mqttBrokerPublicCrtFilename)
}

// setUpMqttCaDirectories sets up private/public directories for the MQTT Certificate Authority
func setUpMqttCaDirectories(secret_dir string, public_dir string, days_expiry string) {
	mqttCaSecretDir := filepath.Join(secret_dir, "mqtt-ca")
	mkDirIfNotExist(mqttCaSecretDir, 0750)

	mqttCaSecretKeyFilename := filepath.Join(mqttCaSecretDir, "mqtt-ca.key")
	createPrivateKey(mqttCaSecretKeyFilename)

	mqttCaSecretCsrFilename := filepath.Join(mqttCaSecretDir, "mqtt-ca.csr")
	cmd := exec.Command("openssl", "req", "-new", "-key", mqttCaSecretKeyFilename,
		"-subj", "/C=US/ST=Oregon/L=Hillsboro/O=Intel/OU=EVAL/CN=mqtt-ca.example.com", "-out",
		mqttCaSecretCsrFilename)
	mustRunCmd(cmd)

	mqttCaSecretCrtFilename := filepath.Join(mqttCaSecretDir, "mqtt-ca.crt")
	cmd = exec.Command("openssl", "x509", "-req", "-days", days_expiry, "-sha384", "-extensions",
		"v3-ca", "-signkey", mqttCaSecretKeyFilename, "-in",
		mqttCaSecretCsrFilename, "-out", mqttCaSecretCrtFilename)
	mustRunCmd(cmd)

	mqttCaPublicDir := filepath.Join(public_dir, "mqtt-ca")
	mkDirIfNotExist(mqttCaPublicDir, 0755)

	mqttCaPublicCrtFilename := filepath.Join(mqttCaPublicDir, "mqtt-ca.crt")
	must(copyFile(mqttCaSecretCrtFilename, mqttCaPublicCrtFilename),
		"Copying "+mqttCaSecretCrtFilename+" to "+mqttCaPublicCrtFilename)
}<|MERGE_RESOLUTION|>--- conflicted
+++ resolved
@@ -13,10 +13,7 @@
 	"os"
 	"os/exec"
 	"path/filepath"
-<<<<<<< HEAD
-=======
 	"runtime"
->>>>>>> 34a48746
 	"strings"
 
 	"crypto/rand"
@@ -65,9 +62,6 @@
 	agents := []string{ // agents always set up
 		"cloudadapter-agent"}
 
-<<<<<<< HEAD
-	uccFlagPath := "/etc/intel-manageability/public/ucc_flag"
-=======
 	var uccFlagPath string
 	if runtime.GOOS == "windows" {
 		uccFlagPath = "c:\\intel-manageability\\inbm\\etc\\public\\ucc_flag"
@@ -75,7 +69,6 @@
 		uccFlagPath = "/etc/intel-manageability/public/ucc_flag"
 	}
 
->>>>>>> 34a48746
 	if content, err := ioutil.ReadFile(uccFlagPath); err == nil &&
 		strings.TrimSpace(string(content)) == "TRUE" {
 		// append UCC specific agents
