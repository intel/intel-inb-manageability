--- conflicted
+++ resolved
@@ -46,11 +46,7 @@
     Sota Command:
     <select id="sota_cmd_type">
         <option value="update">Update</option>
-<<<<<<< HEAD
-	    <option value="upgrade">Upgrade</option>
-=======
-	<option value="upgrade">Upgrade</option>
->>>>>>> 171c049d
+	      <option value="upgrade">Upgrade</option>
     </select>
     <br/>
     Log to File:
