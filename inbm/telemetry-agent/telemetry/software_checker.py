"""
    Handles polling and publishing telemetry data.

    Copyright (C) 2017-2023 Intel Corporation
    SPDX-License-Identifier: Apache-2.0
"""
import os
import platform

from inbm_lib.constants import TRTL_PATH
from inbm_common_lib.shell_runner import PseudoShellRunner
import logging

logger = logging.getLogger(__name__)


def are_docker_and_trtl_on_system() -> bool:
    """Checks if Docker and trtl are installed on the system.

    Skip check and return False on Windows.

    @return True if installed; otherwise, false.
    """

    if platform.system() == 'Windows':
        return False
    else:  # Linux
<<<<<<< HEAD
        try:
            (out, err, code) = PseudoShellRunner.run("systemctl is-active --quiet docker")
        except FileNotFoundError:  # if systemctl is not on the system
            return False
=======
        (out, err, code) = PseudoShellRunner().run("systemctl is-active --quiet docker")
>>>>>>> eedad515
        docker_present = True if err == "" and code == 0 else False
        trtl_present = os.path.exists(TRTL_PATH)
        return docker_present and trtl_present<|MERGE_RESOLUTION|>--- conflicted
+++ resolved
@@ -25,14 +25,10 @@
     if platform.system() == 'Windows':
         return False
     else:  # Linux
-<<<<<<< HEAD
         try:
-            (out, err, code) = PseudoShellRunner.run("systemctl is-active --quiet docker")
+            (out, err, code) = PseudoShellRunner().run("systemctl is-active --quiet docker")
         except FileNotFoundError:  # if systemctl is not on the system
             return False
-=======
-        (out, err, code) = PseudoShellRunner().run("systemctl is-active --quiet docker")
->>>>>>> eedad515
         docker_present = True if err == "" and code == 0 else False
         trtl_present = os.path.exists(TRTL_PATH)
         return docker_present and trtl_present