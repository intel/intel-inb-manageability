--- conflicted
+++ resolved
@@ -12,11 +12,7 @@
     packages=find_packages(exclude=('tests', 'doc')),
     include_package_data=True,
     install_requires=['pytest', 'pytest-cov', 'pytest-mock',
-<<<<<<< HEAD
-                      'packaging', 'future', 'paho-mqtt', 'psutil', 'dmidecode==0.9.0'],
-=======
-                      'packaging', 'paho-mqtt', 'psutil'],
->>>>>>> 97016687
+                      'packaging', 'paho-mqtt', 'psutil', 'dmidecode'],
     test_suite='pytest',
     tests_require=['pytest', 'pytest-cov', 'pytest-mock']
 )