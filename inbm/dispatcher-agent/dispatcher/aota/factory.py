"""
    AOTA Application Factory

    Copyright (C) 2017-2023 Intel Corporation
    SPDX-License-Identifier: Apache-2.0
"""

from ast import parse
from typing import Optional, Any, Mapping

from dispatcher.dispatcher_callbacks import DispatcherCallbacks
from dispatcher.config_dbs import ConfigDbs

from inbm_lib.detect_os import detect_os, LinuxDistType, is_inside_container

from .constants import DOCKER, COMPOSE, APPLICATION
from .application_command import Application, CentOsApplication, UbuntuApplication
from .aota_command import AotaCommand, AotaError, DockerCompose, Docker


def get_app_instance(app_type: str, dispatcher_callbacks: DispatcherCallbacks,
                     parsed_manifest: Mapping[str, Optional[Any]],
                     dbs: ConfigDbs) -> AotaCommand:
    # security assumption: parsed_manifest is already validated
    if app_type == COMPOSE:
        return DockerCompose(dispatcher_callbacks, parsed_manifest, dbs)
    if app_type == APPLICATION:
        return get_app_os(dispatcher_callbacks, parsed_manifest, dbs)
    if app_type == DOCKER:
        return Docker(dispatcher_callbacks, parsed_manifest, dbs)
    raise AotaError(f"Invalid application type: {app_type}")


def get_app_os(dispatcher_callbacks: DispatcherCallbacks, parsed_manifest: Mapping[str, Optional[Any]],
               dbs: ConfigDbs) -> Application:
    """Factory method to get the concrete Application based on OS"""
    our_os = detect_os()
    if our_os == LinuxDistType.Ubuntu.name:
        return UbuntuApplication(dispatcher_callbacks, parsed_manifest, dbs)
<<<<<<< HEAD
    elif our_os == LinuxDistType.CentOS.name and is_inside_container:
=======
    elif our_os == LinuxDistType.CentOS.name and is_inside_container():
>>>>>>> 34a48746
        return CentOsApplication(dispatcher_callbacks, parsed_manifest, dbs)
    else:
        raise AotaError(f'Application commands are unsupported on the OS: {detect_os()}')<|MERGE_RESOLUTION|>--- conflicted
+++ resolved
@@ -37,11 +37,7 @@
     our_os = detect_os()
     if our_os == LinuxDistType.Ubuntu.name:
         return UbuntuApplication(dispatcher_callbacks, parsed_manifest, dbs)
-<<<<<<< HEAD
-    elif our_os == LinuxDistType.CentOS.name and is_inside_container:
-=======
     elif our_os == LinuxDistType.CentOS.name and is_inside_container():
->>>>>>> 34a48746
         return CentOsApplication(dispatcher_callbacks, parsed_manifest, dbs)
     else:
         raise AotaError(f'Application commands are unsupported on the OS: {detect_os()}')