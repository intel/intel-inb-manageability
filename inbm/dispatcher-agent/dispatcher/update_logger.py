"""
    Class for creating UpdateLogger objects to record OTA update status

    Copyright (C) 2017-2023 Intel Corporation
    SPDX-License-Identifier: Apache-2.0
"""

import json
import datetime
import logging
from typing import Optional

from inbm_lib.constants import LOG_FILE, OTA_PENDING, FORMAT_VERSION

logger = logging.getLogger(__name__)


class UpdateLogger:
    """UpdateLogger class stores the OTA update information and generates
       log file.
    @param ota_type: Type of OTA
    @param data: meta-data of the OTA
    """

    def __init__(self, ota_type: Optional[str], data: Optional[str]) -> None:
        self._status = ""
        self.ota_type = ota_type
        self._time = datetime.datetime.now()
        self._meta_data = data
        self._error: Optional[str] = None

    def set_time(self) -> None:
        """Set the OTA starting time."""
        self._time = datetime.datetime.now()

    def set_status_and_error(self, status: str, err: Optional[str]) -> None:
        """Set status and error message.

        @param status: status to be set.
        @param err:  error message to be set
        """
        self._status = status
        self._error = err

    def set_metadata(self, data: str) -> None:
        """Set metadata.

        @param data: metadata to be set (xml manifest)
        """
        self._meta_data = data

    def set_ota_type(self, ota_type: str) -> None:
<<<<<<< HEAD
        """Set ota type."""
        self.ota_type = ota_type

    def save_log(self) -> None:
        """Save the log to a log file."""
        log = f"Status: {self._status}\n" \
            f"Type: {self.ota_type}\n" \
            f"Time: {self._time}\n" \
            f"Metadata: {self._meta_data}\n" \
            f"Error: {self._error}\n"
=======
        """Set ota type.

        @param ota_type: type of OTA to be set
        """
        self._ota_type = ota_type

    def save_log(self) -> None:
        """Save the log to a log file."""
        log = {'Status': self._status,
               'Type': self._ota_type,
               'Time': self._time.strftime("%Y-%m-%d %H:%M:%S"),
               'Metadata': self._meta_data,
               'Error': self._error,
               'Version': FORMAT_VERSION}
>>>>>>> 171c049d
        try:
            with open(LOG_FILE, 'w') as log_file:
                log_file.write(json.dumps(str(log)))
        except OSError as e:
            logger.error(f'Error {e} on writing the file {LOG_FILE}')

    def update_log(self, status: str) -> None:
        """Update the log file after OTA reboot.
        If dispatcher state file check is passing, the status changes to SUCCESS.
        If dispatcher state file check is failing, the status changes to FAIL.

        @param status: status to be set
        """
        log = ""
        try:
            with open(LOG_FILE, 'r') as log_file:
                log = log_file.read()
            log = log.replace(OTA_PENDING, status)
            with open(LOG_FILE, 'w') as log_file:
                log_file.write(log)
        except OSError as e:
            logger.error(f'Error {e} on opening the file {LOG_FILE}')<|MERGE_RESOLUTION|>--- conflicted
+++ resolved
@@ -50,18 +50,6 @@
         self._meta_data = data
 
     def set_ota_type(self, ota_type: str) -> None:
-<<<<<<< HEAD
-        """Set ota type."""
-        self.ota_type = ota_type
-
-    def save_log(self) -> None:
-        """Save the log to a log file."""
-        log = f"Status: {self._status}\n" \
-            f"Type: {self.ota_type}\n" \
-            f"Time: {self._time}\n" \
-            f"Metadata: {self._meta_data}\n" \
-            f"Error: {self._error}\n"
-=======
         """Set ota type.
 
         @param ota_type: type of OTA to be set
@@ -76,7 +64,7 @@
                'Metadata': self._meta_data,
                'Error': self._error,
                'Version': FORMAT_VERSION}
->>>>>>> 171c049d
+
         try:
             with open(LOG_FILE, 'w') as log_file:
                 log_file.write(json.dumps(str(log)))
