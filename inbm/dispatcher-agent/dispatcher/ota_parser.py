"""
    Parses OTA manifests.

    Copyright (C) 2017-2023 Intel Corporation
    SPDX-License-Identifier: Apache-2.0
"""

import logging
from typing import Dict, Optional, Any

import abc

from .constants import OtaType
from .common.uri_utilities import is_valid_uri
from .validators import is_valid_config_params
from .dispatcher_exception import DispatcherException
from .dispatcher_callbacks import DispatcherCallbacks
from inbm_lib.xmlhandler import XmlException
from inbm_lib.xmlhandler import XmlHandler
from inbm_lib.security_masker import mask_security_info
from inbm_common_lib.constants import LOCAL_SOURCE

logger = logging.getLogger(__name__)


class OtaParser(metaclass=abc.ABCMeta):
    """Base class for parsing OTA."""

    def __init__(self, repo_type: str, callback: DispatcherCallbacks) -> None:
        self._callback = callback
        self._repo_type = repo_type
        self._uri: Optional[str] = None
        self._username = None
        self._password = None
        self._signature = None
        self._hash_algorithm: Optional[int] = None
        self._ota_resource_list: Optional[Dict] = None
        self._ota_type = None

    @abc.abstractmethod
    def parse(self, resource: Dict, kwargs: Dict, parsed: XmlHandler) -> Dict[str, Any]:
        """Parse manifest

        @param resource: resource to parse
        @param kwargs: arguments
        @param parsed: parsed section of manifest
        """
        self._ota_type = kwargs.get('ota_type')

        self._uri = resource.get('fetch', None)

        if self._uri is not None and self._repo_type != LOCAL_SOURCE and not is_valid_uri(self._uri):
            error = "Invalid URI: " + str(self._uri)
            raise DispatcherException(error)

        self._username = resource.get('username', None)
        self._password = resource.get('password', None)
        self._signature = resource.get('signature', None)
        if self._signature:
            self._hash_algorithm = int(resource.get('sigversion', 384))

        return {}


class FotaParser(OtaParser):
    """Parses the FOTA manifest.

    @param callback: callback to dispatcher
    """

    def __init__(self, repo_type: str, callback: DispatcherCallbacks) -> None:
        super().__init__(repo_type, callback)

    def parse(self, resource: Dict, kwargs: Dict, parsed: XmlHandler) -> Dict[str, Any]:
        """Parse XML tree of FOTA resource and populate into kwargs

        @param resource: resource xml tree parsed from manifest
        @param kwargs: the dict return variable to populated
        @param parsed: parameter current not used for FOTA
        @return: kwargs(dict)
        """
        super().parse(resource, kwargs, parsed)

        device_reboot = resource.get('deviceReboot', "yes")
        resource_dict = {'uri': self._uri, 'signature': self._signature,
                         'hash_algorithm': self._hash_algorithm,
                         'resource': resource,
                         'username': self._username,
                         'password': self._password,
                         'deviceReboot': device_reboot}

        if self._ota_type == OtaType.POTA.name.lower():
            return resource_dict

        kwargs.update(resource_dict)
        return kwargs


class SotaParser(OtaParser):
    """Parses the SOTA manifest.

    @param callback: callback to dispatcher
    """

    def __init__(self, repo_type: str, callback: DispatcherCallbacks) -> None:
        super().__init__(repo_type, callback)

    def parse(self, resource: Dict, kwargs: Dict, parsed: XmlHandler) -> Dict[str, Any]:
        """Parse XML tree of SOTA resource and populate into kwargs

        @param resource: resource xml tree parsed from manifest
        @param kwargs: the dict return variable to populated
        @param parsed: manifest object
        @return: kwargs(dict)
        """
        logger.debug(" ")
        super().parse(resource, kwargs, parsed)
        sota_cmd = resource.get('cmd', None)
        release_date = resource.get('release_date', None)
        header = parsed.get_children('ota/header')
        sota_mode = resource.get('mode', None)
        main_ota = header['type']
        device_reboot = resource.get('deviceReboot', "yes")
        try:
            if self._ota_type == OtaType.POTA.name.lower() or main_ota == OtaType.POTA.name.lower():
                log_to_file = parsed.get_attribute('ota/type/pota/sota/cmd', 'logtofile')
            else:
                log_to_file = parsed.get_attribute('ota/type/sota/cmd', 'logtofile')
        except (KeyError, DispatcherException):
            log_to_file = 'N'

<<<<<<< HEAD
        resource_dict = {'sota_cmd': sota_cmd, 'log_to_file': log_to_file, 'uri': self._uri, 'signature': self._signature,
                         'hash_algorithm': self._hash_algorithm, 'resource': resource, 'username': self._username,
                         'password': self._password, 'release_date': release_date}
=======
        resource_dict = {'sota_mode': sota_mode, 'sota_cmd': sota_cmd, 'log_to_file': log_to_file, 'uri': self._uri,
                         'signature': self._signature,
                         'hash_algorithm': self._hash_algorithm, 'resource': resource, 'username': self._username,
                         'password': self._password, 'release_date': release_date, 'deviceReboot': device_reboot}
>>>>>>> 34a48746

        if self._ota_type == OtaType.POTA.name.lower():
            return resource_dict

        kwargs.update(resource_dict)
        return kwargs


class AotaParser(OtaParser):
    """Parses the AOTA manifest.

    @param callback: callback to dispatcher
    """

    def __init__(self, repo_type: str, callback: DispatcherCallbacks) -> None:
        super().__init__(repo_type, callback)

    def parse(self, resource: Dict, kwargs: Dict, parsed: XmlHandler) -> Dict[str, Any]:
        """Parse XML tree of ATA resource and populate into kwargs

        @param resource: resource xml tree parsed from manifest
        @param kwargs: the dict return variable to populated
        @param parsed: manifest string
        @return: kwargs(dict)
        """
        logger.debug(" ")
        super().parse(resource, kwargs, parsed)
        cmd = resource.get('cmd', None)
        app = resource.get('app', None)
        version = resource.get('version', None)
        file = resource.get('file', None)
        config_params = resource.get('configParams', None)
        container_tag = resource.get('containerTag', None)
        device_reboot = resource.get('deviceReboot', None)
        docker_registry = resource.get('dockerRegistry', None)
        docker_username = resource.get('dockerUsername', None)
        docker_password = resource.get('dockerPassword', None)

        # Check to see if config parameters have been passed
        if 'import' in cmd:
            config_params = '{"execcmd":"/bin/true"}'

        if config_params and not is_valid_config_params(config_params):
            logger.info("Config Params not passed correctly"
                        " in manifest, rejected update")
            raise XmlException
        kwargs.update({'signature': self._signature, 'config_params': config_params,
                       'hash_algorithm': self._hash_algorithm,
                       'app_type': app,
                       'cmd': cmd,
                       'container_tag': container_tag,
                       'device_reboot': device_reboot,
                       'version': version,
                       'uri': self._uri,
                       'file': file,
                       'username': self._username,
                       'password': self._password,
                       'docker_registry': docker_registry,
                       'docker_username': docker_username,
                       'docker_password': docker_password})
        return kwargs


class PotaParser(OtaParser):
    """Parses the POTA manifest.

    @param callback: callback to dispatcher
    """

    def __init__(self, repo_type: str, callback: DispatcherCallbacks) -> None:
        super().__init__(repo_type, callback)

    def parse(self, resource: Dict, kwargs: Dict, parsed: XmlHandler) -> Dict[str, Any]:
        """Parse XML tree of FOTA resource and populate into kwargs

        @param resource: resource xml tree parsed from manifest
        @param kwargs: the dict return variable to populated
        @param parsed: manifest string
        @return: kwargs(dict)
        """
        logger.debug(" ")

        target_type = resource.get('targetType', None)
        if target_type:
            targets = resource.get('targets')
            [resource.pop(key) for key in ['targetType', 'targets']] if targets else \
                [resource.pop(key) for key in ['targetType']]

        for key in resource.keys():
            ota_resource = parsed.get_children(f'ota/type/pota/{key}')
            if target_type:
                ota_resource['targetType'] = target_type
                ota_resource['targets'] = targets
            if key == 'fota':
                fota_args = FotaParser(self._repo_type, self._callback)
                kwargs.update({key: fota_args.parse(ota_resource, kwargs, parsed)})
            elif key == 'sota':
                sota_args = SotaParser(self._repo_type, self._callback)
                kwargs.update({key: sota_args.parse(ota_resource, kwargs, parsed)})
        self._ota_resource_list = kwargs
        return kwargs<|MERGE_RESOLUTION|>--- conflicted
+++ resolved
@@ -129,16 +129,10 @@
         except (KeyError, DispatcherException):
             log_to_file = 'N'
 
-<<<<<<< HEAD
-        resource_dict = {'sota_cmd': sota_cmd, 'log_to_file': log_to_file, 'uri': self._uri, 'signature': self._signature,
-                         'hash_algorithm': self._hash_algorithm, 'resource': resource, 'username': self._username,
-                         'password': self._password, 'release_date': release_date}
-=======
         resource_dict = {'sota_mode': sota_mode, 'sota_cmd': sota_cmd, 'log_to_file': log_to_file, 'uri': self._uri,
                          'signature': self._signature,
                          'hash_algorithm': self._hash_algorithm, 'resource': resource, 'username': self._username,
                          'password': self._password, 'release_date': release_date, 'deviceReboot': device_reboot}
->>>>>>> 34a48746
 
         if self._ota_type == OtaType.POTA.name.lower():
             return resource_dict
