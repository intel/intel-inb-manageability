--- conflicted
+++ resolved
@@ -115,16 +115,11 @@
             # (does not require network but does require host PID/DOCKER_CHROOT_PREFIX)
             cmds = [CHROOT_PREFIX + "/usr/bin/apt-get update",  # needs network
                     CHROOT_PREFIX + "/usr/bin/apt-get -o Dpkg::Options::='--force-confdef' -o Dpkg::Options::='--force-confold' -f -yq --download-only install",  # needs network
-                    DOCKER_CHROOT_PREFIX + "/usr/bin/apt-get -yq -f -o Dpkg::Options::='--force-confdef' -o Dpkg::Options::='--force-confold'  install",  # local
+                    DOCKER_CHROOT_PREFIX + "/usr/bin/apt-get -yq -f -o Dpkg::Options::='--force-confdef' -o Dpkg::Options::='--force-confold'  install",  # local 
                     CHROOT_PREFIX + "/usr/bin/dpkg-query -f '${binary:Package}\\n' -W",
                     CHROOT_PREFIX + "/usr/bin/dpkg --configure -a --force-confdef --force-confold",
-<<<<<<< HEAD
-                    CHROOT_PREFIX + "/usr/bin/apt-get -yq --download-only -o Dpkg::Options::='--force-confdef' -o Dpkg::Options::='--force-confold' upgrade",  # needs network
-                    DOCKER_CHROOT_PREFIX + "/usr/bin/apt-get -yq -o Dpkg::Options::='--force-confdef' -o Dpkg::Options::='--force-confold' upgrade"]  # local
-=======
                     CHROOT_PREFIX + "/usr/bin/apt-get -yq --download-only -o Dpkg::Options::='--force-confdef' -o Dpkg::Options::='--force-confold' --with-new-pkgs upgrade",  # needs network
                     DOCKER_CHROOT_PREFIX + "/usr/bin/apt-get -yq -o Dpkg::Options::='--force-confdef' -o Dpkg::Options::='--force-confold' --with-new-pkgs upgrade"]  # local 
->>>>>>> fd8f446c
         else:
             cmds = ["apt-get update",
                     "dpkg-query -f '${binary:Package}\\n' -W",
