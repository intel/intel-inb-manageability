"""
    SOTA updates factory class. Used to trigger
    package installation, updates, security updates etc
    
    Copyright (C) 2017-2023 Intel Corporation
    SPDX-License-Identifier: Apache-2.0
"""

import logging
import re
import os
from pathlib import Path
from typing import List, Optional
from abc import ABC, abstractmethod

from inbm_common_lib.utility import CanonicalUri
from inbm_common_lib.shell_runner import PseudoShellRunner
from inbm_lib.constants import DOCKER_CHROOT_PREFIX, CHROOT_PREFIX
from inbm_common_lib.utility import get_canonical_representation_of_path

from .command_list import CommandList
from .constants import MENDER_FILE_PATH
from .converter import size_to_bytes
from .sota_error import SotaError
from ..common import uri_utilities
from ..packagemanager import irepo

logger = logging.getLogger(__name__)


# Mender commands/arguments
MENDER_COMMAND = MENDER_FILE_PATH
MENDER_MINIMIZE_LOGS_ARGUMENT = "-log-level panic"
MENDER_UPDATE_SCRIPT_EHL = "/etc/mender/scripts/ArtifactInstall_Leave_00_relabel_ext4"
MENDER_ARTIFACT_INSTALL_COMMAND = MENDER_UPDATE_SCRIPT_EHL


def mender_install_argument():
    (out, err, code) = PseudoShellRunner.run(MENDER_FILE_PATH + " -help")
    if "-install" in out or ((err is not None) and "-install" in err):
        return "-install"
    else:
        return "install"


class OsUpdater(ABC):  # pragma: no cover
    """Abstract class for handling OS update related tasks for the system."""

    def __init__(self) -> None:
        self.cmd_list: List = []

    @abstractmethod
    def update_remote_source(self, uri: Optional[CanonicalUri], repo: irepo.IRepo) -> List[str]:
        """Abstract class method to create command list to update from a remote source.

        @param uri: Original download URI, if given in manifest.
        @param repo: Directory on disk where update has been downloaded, if given in manifest.
        @return: Command list to execute to perform update.
        """
        pass

    @abstractmethod
    def update_local_source(self, file_path: str) -> List[str]:
        """Abstract class method to create command list to update from a local source.

        @param file_path: path to local file
        @return: Command list to execute to perform update.
        """
        pass

    @staticmethod
    def get_estimated_size() -> int:
        """Gets the size of the update
        @return: 0 if size is freed. Returns in bytes of size consumed
        """
        pass

    @staticmethod
    def _create_local_mender_cmd(file_path: str) -> List[str]:
        commands = [" " + MENDER_COMMAND + " " + mender_install_argument() + " " +
                    file_path + " " + MENDER_MINIMIZE_LOGS_ARGUMENT]
        return CommandList(commands).cmd_list

    @abstractmethod
    def no_download(self):
        pass

    @abstractmethod
    def download_only(self):
        pass


    @abstractmethod
    def no_download(self):
        pass

    @abstractmethod
    def download_only(self):
        pass


class DebianBasedUpdater(OsUpdater):
    """DebianBasedUpdater class, child of OsUpdater"""

    def __init__(self) -> None:
        super().__init__()

    def update_remote_source(self, uri: Optional[CanonicalUri], repo: irepo.IRepo) -> List[str]:
        """Concrete class method to create command list to update from a remote source for Debian OS.

        @param uri: Original download URI, if given in manifest.
        @param repo: Directory on disk where update has been downloaded, if given in manifest.
        @return: Command list to execute to perform update.
        """
        logger.debug("")
        os.environ["DEBIAN_FRONTEND"] = "noninteractive"
        is_docker_app = os.environ.get("container", False)
        if is_docker_app:
            logger.debug("APP ENV : {}".format(is_docker_app))
            # get all packages ready for install (requires network and does
            # not require host PID/DOCKER_CHROOT_PREFIX), then run the install locally
            # (does not require network but does require host PID/DOCKER_CHROOT_PREFIX)
            cmds = [CHROOT_PREFIX + "/usr/bin/apt-get update",  # needs network
                    CHROOT_PREFIX + "/usr/bin/apt-get -yq --download-only -f install",  # needs network
                    DOCKER_CHROOT_PREFIX + "/usr/bin/apt-get -yq -f install",  # local
                    CHROOT_PREFIX + "/usr/bin/dpkg-query -f '${binary:Package}\\n' -W",
                    CHROOT_PREFIX + "/usr/bin/dpkg --configure -a",
                    CHROOT_PREFIX + "/usr/bin/apt-get -yq --download-only upgrade",  # needs network
                    DOCKER_CHROOT_PREFIX + "/usr/bin/apt-get -yq upgrade"]  # local
        else:
            cmds = ["apt-get update",
                    "dpkg-query -f '${binary:Package}\\n' -W",
                    "dpkg --configure -a",
                    "apt-get -yq -f install",
                    "apt-get -yq upgrade"]
        return CommandList(cmds).cmd_list

    def update_local_source(self, file_path: str) -> List[str]:
        """Concrete class method to create command list to update from a local source for Debian OS.

        @param file_path: path to local file
        @return: Command list to execute to perform update.
        """
        logger.error('Local install of Debian packages is not supported.')
        return CommandList([]).cmd_list

    @staticmethod
    def get_estimated_size() -> int:
        """Gets the size of the update

        @return: Returns 0 if size is freed. Returns in bytes of size consumed
        """
        logger.debug("")
        is_docker_app = os.environ.get("container", False)
        cmd = "/usr/bin/apt-get -u upgrade --assume-no"
        if is_docker_app:
            logger.debug("APP ENV : {}".format(is_docker_app))

            (upgrade, _, _) = PseudoShellRunner.run(DOCKER_CHROOT_PREFIX + cmd)
        else:
            (upgrade, _, _) = PseudoShellRunner.run(cmd)
        return DebianBasedUpdater._get_estimated_size_from_apt_get_upgrade(upgrade)

    @staticmethod
    def _get_estimated_size_from_apt_get_upgrade(upgrade_output: str) -> int:
        logger.debug("")
        output = "\n".join([k for k in upgrade_output.splitlines() if 'After this operation' in k])

        update_regex = re.search(r"(\d+(,\d+)*(\.\d+)?.(kB|B|mB|gB)).*(freed|used)", output)
        try:
            if update_regex is None:
                return 0
            size_string = update_regex.group(1)
            freed_or_used = update_regex.group(5)

            update_size = size_to_bytes(size_string.replace(',', ''))

            if freed_or_used == "used":
                return update_size
            else:
                logger.info('Update will free some size on disk')
                return 0
        except AttributeError:  # TODO(gblewis1): return/process an error--size could be > than 0
            logger.info('Update size could not be extracted!')
            return 0


    def no_download(self):
        """Update command overridden from factory. It builds the commands for Ubuntu update
        of no-download command

        @return: returns commands
        """

        cmds = ["dpkg --configure -a",
                "apt-get -yq -f install",
<<<<<<< HEAD
                "apt-get upgrade --no-download --fix-missing -yq"]
=======
                "apt-get upgrade --no-download --fix-missing -yq"] 
>>>>>>> 171c049d
        return CommandList(cmds).cmd_list

    def download_only(self):
        """Update command overridden from factory. It builds the commands for Ubuntu update
        of download-only command

        @return: returns commands
        """

        cmds = ["apt-get update",
                "dpkg-query -f '${binary:Package}\\n' -W",
                "apt-get upgrade --download-only --fix-missing -yq"]
        return CommandList(cmds).cmd_list


class YoctoX86_64Updater(OsUpdater):
    """YoctoX86_64Updater class, child of OsUpdater"""

    def __init__(self) -> None:
        super().__init__()

    def update_remote_source(self, uri: Optional[CanonicalUri], repo: irepo.IRepo) -> List[str]:
        """Concrete class method to create command list to update from a remote source for Yocto X86 OS.

        @param uri: Original download URI, if given in manifest.
        @param repo: Directory on disk where update has been downloaded, if given in manifest.
        @return: Command list to execute to perform update.
        """
        if uri is None:
            raise SotaError("missing URI.")
        filename = uri_utilities.uri_to_filename(uri.value)
        commands = [" " + MENDER_COMMAND + " " + mender_install_argument() + " " +
                    str(Path(repo.get_repo_path()) / filename) + " "
                    + MENDER_MINIMIZE_LOGS_ARGUMENT]

        # Only some Yocto systems need to run an additional command after running mender.
        if Path(str(MENDER_UPDATE_SCRIPT_EHL)).is_file():
            commands.append(MENDER_ARTIFACT_INSTALL_COMMAND)
        return CommandList(commands).cmd_list

    def update_local_source(self, file_path: str) -> List[str]:
        """Concrete class method to create command list to update from a local source for Yocto X86 OS.

        @param file_path: path to local file
        @return: Command list to execute to perform update.
        """
        return super()._create_local_mender_cmd(file_path)

    @staticmethod
    def get_estimated_size() -> int:
        """Gets the size of the update

        @return: Returns 0 if size is freed. Returns in bytes of size consumed
        """
        return 0


    def no_download(self):
        pass

    def download_only(self):
        pass

<<<<<<< HEAD

=======
>>>>>>> 171c049d
class YoctoARMUpdater(OsUpdater):
    """YoctoARMUpdater class, child of OsUpdater"""

    def __init__(self) -> None:
        super().__init__()

    def update_remote_source(self, uri: Optional[CanonicalUri], repo: irepo.IRepo) -> List[str]:
        """Concrete class method to create command list to update from a remote source for Yocto ARM OS.

        @param uri: Original download URI, if given in manifest.
        @param repo: Directory on disk where update has been downloaded, if given in manifest.
        @return: Command list to execute to perform update.
        """
        if uri is None:
            raise SotaError("missing URI.")
        try:
            filename = uri.value[uri.value.rfind("/") + 1:]
        except IndexError:
            raise SotaError('URI ' + str(uri) + ' is improperly formatted')
        commands = [" " + MENDER_COMMAND + " " + mender_install_argument() + " " +
                    str(Path(repo.get_repo_path()) / filename) + " "
                    + MENDER_MINIMIZE_LOGS_ARGUMENT]
        return CommandList(commands).cmd_list

    def update_local_source(self, file_path: str) -> List[str]:
        """Concrete class method to create command list to update from a remote source for Yocto ARM OS.

        @param file_path: path to local file
        @return: Command list to execute to perform update.
        """
        return super()._create_local_mender_cmd(file_path)

    @staticmethod
    def get_estimated_size() -> int:
        """Gets the size of the update

        @return: Returns 0 if size is freed. Returns in bytes of size consumed
        """
        return 0


    def no_download(self):
        pass

    def download_only(self):
        pass

<<<<<<< HEAD

=======
>>>>>>> 171c049d
class WindowsUpdater(OsUpdater):
    """WindowsUpdater class, child of OsUpdater"""

    def __init__(self) -> None:
        super().__init__()

    def update_remote_source(self, uri: Optional[CanonicalUri], repo: irepo.IRepo) -> List[str]:
        """Concrete class method to create command list to update from a remote source for Windows OS.

        @param uri: Original download URI, if given in manifest.
        @param repo: Directory on disk where update has been downloaded, if given in manifest.
        @return: Command list to execute to perform update.
        """
        pass

    def update_local_source(self, file_path: str) -> List[str]:
        """Concrete class method to create command list to update from a remote source for Windows OS.

        @param file_path: path to local file
        @return: Command list to execute to perform update.
        """
        pass

    @staticmethod
    def get_estimated_size() -> int:
        """Gets the size of the update.  Stub.
        @return: Returns 0 if size is freed. Returns in bytes of size consumed
        """
        return 0 
    
    def no_download(self):
        pass

    def download_only(self):
        pass
<|MERGE_RESOLUTION|>--- conflicted
+++ resolved
@@ -194,11 +194,8 @@
 
         cmds = ["dpkg --configure -a",
                 "apt-get -yq -f install",
-<<<<<<< HEAD
                 "apt-get upgrade --no-download --fix-missing -yq"]
-=======
-                "apt-get upgrade --no-download --fix-missing -yq"] 
->>>>>>> 171c049d
+
         return CommandList(cmds).cmd_list
 
     def download_only(self):
@@ -262,10 +259,7 @@
     def download_only(self):
         pass
 
-<<<<<<< HEAD
-
-=======
->>>>>>> 171c049d
+
 class YoctoARMUpdater(OsUpdater):
     """YoctoARMUpdater class, child of OsUpdater"""
 
@@ -313,10 +307,7 @@
     def download_only(self):
         pass
 
-<<<<<<< HEAD
-
-=======
->>>>>>> 171c049d
+
 class WindowsUpdater(OsUpdater):
     """WindowsUpdater class, child of OsUpdater"""
 
