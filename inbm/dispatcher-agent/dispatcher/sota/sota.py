--- conflicted
+++ resolved
@@ -209,10 +209,7 @@
         rebooter = self.factory.create_rebooter()
 
         if self.sota_state == 'diagnostic_system_unhealthy':
-<<<<<<< HEAD
-=======
             self._dispatcher_callbacks.logger.update_log(OTA_FAIL)
->>>>>>> 34a48746
             snapshot.revert(rebooter, time_to_wait_before_reboot)
         elif self.sota_state == 'diagnostic_system_healthy':
             try:
@@ -225,10 +222,7 @@
                 msg = "FAILED INSTALL: System has not been properly updated; reverting."
                 logger.debug(str(e))
                 self._dispatcher_callbacks.broker_core.send_result(msg)
-<<<<<<< HEAD
-=======
                 self._dispatcher_callbacks.logger.update_log(OTA_FAIL)
->>>>>>> 34a48746
                 snapshot.revert(rebooter, time_to_wait_before_reboot)
         else:
             self.execute_from_manifest(setup_helper=setup_helper,
@@ -301,28 +295,19 @@
                 else:
                     self._dispatcher_callbacks.broker_core.telemetry(
                         '{"status": 400, "message": "SOTA command status: FAILURE"}')
-<<<<<<< HEAD
-                    snapshotter.recover(rebooter, time_to_wait_before_reboot)
-=======
                     if self.sota_mode != 'download-only':
                         snapshotter.recover(rebooter, time_to_wait_before_reboot)
->>>>>>> 34a48746
         except (DispatcherException, SotaError, UrlSecurityException) as e:
             msg = "Caught exception during SOTA: " + str(e)
             logger.debug(msg)
             self._dispatcher_callbacks.broker_core.telemetry(str(e))
             self._dispatcher_callbacks.broker_core.send_result(
                 '{"status": 400, "message": "SOTA command status: FAILURE"}')
-<<<<<<< HEAD
-            if download_success:
-                snapshotter.recover(rebooter, time_to_wait_before_reboot)
-=======
             if download_success and self.sota_mode != 'download-only':
                 snapshotter.recover(rebooter, time_to_wait_before_reboot)
             self._dispatcher_callbacks.logger.status = OTA_FAIL
             self._dispatcher_callbacks.logger.error = ""
             self._dispatcher_callbacks.logger.save_log()
->>>>>>> 34a48746
             raise SotaError(str(msg))
         finally:
             if self._repo_type == LOCAL_SOURCE:
