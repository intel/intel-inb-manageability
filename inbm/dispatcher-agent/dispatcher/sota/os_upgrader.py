"""
    SOTA upgrade abstract and concrete classes.

    Copyright (C) 2017-2023 Intel Corporation
    SPDX-License-Identifier: Apache-2.0
"""

import logging

from typing import List
from abc import ABC, abstractmethod
from .command_list import CommandList

logger = logging.getLogger(__name__)


class OsUpgrader:
    """Base class for handling os upgrade related task for the system."""

    def __init__(self) -> None:
        self.cmd_list: List = []

    def upgrade(self):
        """Upgrade command overridden from factory. It builds the commands for Ubuntu upgrade in
        Internal command store

        @return: command list
        """
        pass

    def build_command_checklist(self, cmds: List):
        """ Populate the command list and command's internal data store

        @param cmds:  the dictionary of commands from parsed manifest
        """
        logger.debug("")
        self.cmd_list = CommandList(cmds).cmd_list


    @abstractmethod
    def no_download(self):
        pass

    @abstractmethod
    def download_only(self):
        pass

class UbuntuUpgrader(OsUpgrader):
    """UbuntuUpgrader class, child of OsUpgrader"""

    def __init__(self) -> None:
        super().__init__()

    def upgrade(self) -> List:
        """Upgrade command overridden from factory. It builds the commands for Ubuntu upgrade
        in Internal command store

        @return: returns file to log the upgrade to
        """
        logger.debug("")
        full_command = ['do-release-upgrade -f DistUpgradeViewNonInteractive']
        self.build_command_checklist(full_command)
        return self.cmd_list

    def no_download(self):
        """Upgrade command overridden from factory. It builds the commands for Ubuntu upgrade
        of no_download command 

        @return: returns commands 
        """
 
        cmds = ["apt-get upgrade --fix-missing",
                "apt-get upgrade --download-only"]
        return CommandList(cmds).cmd_list

    def download_only(self):
        """Upgrade command overridden from factory. It builds the commands for Ubuntu upgrade
        of download_only command

        @return: returns commands
        """
        
        cmds = ["apt-get upgrade --fix-missing",
                "apt-get upgrade --no-download"]
        return CommandList(cmds).cmd_list


class WindowsUpgrader(OsUpgrader):
    """WindowsUpgrader class, child of OsUpgrader"""

    def __init__(self) -> None:
        super().__init__()

    def upgrade(self):
        """Upgrade command overridden from factory. It builds the commands for Windows upgrade
        in Internal command store

        @return: returns file to log the upgrade to
        """
        logger.debug("")
        pass
<<<<<<< HEAD

    def no_download(self):
        pass

    def download_only(self):
        pass

=======
    
>>>>>>> 171c049d

class YoctoUpgrader(OsUpgrader):
    """YoctoUpgrader class, child of OsUpgrader"""

    def __init__(self) -> None:
        super().__init__()

    def upgrade(self) -> List:
        """Upgrade command overridden from factory. It builds the commands for Yocto upgrade in
        Internal command store

        @return: command list
        """
        logger.debug("")
        logger.debug("Yocto upgrade is currently not supported")
        cmds = ['uname']
        self.build_command_checklist(cmds)
        return self.cmd_list
<<<<<<< HEAD

    def no_download(self):
        pass

    def download_only(self):
        pass
=======
    
>>>>>>> 171c049d
<|MERGE_RESOLUTION|>--- conflicted
+++ resolved
@@ -99,17 +99,7 @@
         """
         logger.debug("")
         pass
-<<<<<<< HEAD
 
-    def no_download(self):
-        pass
-
-    def download_only(self):
-        pass
-
-=======
-    
->>>>>>> 171c049d
 
 class YoctoUpgrader(OsUpgrader):
     """YoctoUpgrader class, child of OsUpgrader"""
@@ -127,14 +117,4 @@
         logger.debug("Yocto upgrade is currently not supported")
         cmds = ['uname']
         self.build_command_checklist(cmds)
-        return self.cmd_list
-<<<<<<< HEAD
-
-    def no_download(self):
-        pass
-
-    def download_only(self):
-        pass
-=======
-    
->>>>>>> 171c049d
+        return self.cmd_list