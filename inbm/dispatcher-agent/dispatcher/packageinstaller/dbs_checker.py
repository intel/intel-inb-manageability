--- conflicted
+++ resolved
@@ -81,21 +81,12 @@
             dbs_result.result += "All Passed"
             return dbs_result.result.strip(',')
         else:
-<<<<<<< HEAD
             dbs_result.result += dbs_result.fails
             logger.debug("Failed Images:" + str(dbs_result.failed_images))
             logger.debug("Failed Containers:" + str(dbs_result.failed_containers))
             self._publish_remediation_request(dbs_result.failed_containers, dbs_result.failed_images)
             self._dispatcher_callbacks.broker_core.mqtt_publish(
                 EVENTS_CHANNEL, "Docker Bench Security results: " + dbs_result.result.strip(','))
-=======
-            result += fails
-            logger.debug("Failed Images:" + str(failed_images))
-            logger.debug("Failed Containers:" + str(failed_containers))
-            self._publish_remediation_request(failed_containers, failed_images)
-            self._dispatcher_broker.mqtt_publish(
-                EVENTS_CHANNEL, "Docker Bench Security results: " + result.strip(','))
->>>>>>> 8bf728ad
 
             if self._config_dbs == ConfigDbs.WARN:
                 logger.debug("DBS in WARN mode")
