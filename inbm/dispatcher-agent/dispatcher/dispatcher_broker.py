--- conflicted
+++ resolved
@@ -48,15 +48,9 @@
         @param message: message to be published to cloud
         @param job_id: Job ID used to track the request in both UDM and TC
         """
-<<<<<<< HEAD
         logger.debug(f"Sending node update for to {NODE_UPDATE_CHANNEL} with message: {message}")
         self.mqtt_publish(topic=NODE_UPDATE_CHANNEL, payload=message)
-     
-=======
-        logger.debug(f"Sending node update for to {UPDATE_CHANNEL} with message: {message}")
-        self.mqtt_publish(topic=UPDATE_CHANNEL, payload=message)
-        
->>>>>>> b6943c37
+
     def _check_db_for_started_job(self) -> Optional[Schedule]:
         sqliteMgr = SqliteManager()
         schedule = sqliteMgr.get_any_started_schedule()
