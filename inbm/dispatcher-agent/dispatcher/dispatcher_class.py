--- conflicted
+++ resolved
@@ -507,14 +507,6 @@
                 self._update_logger.status = OTA_FAIL
                 self._update_logger.error = str(result)
                 self.invoke_workload_orchestration_check(True, type_of_manifest, parsed_head)
-<<<<<<< HEAD
-            return result.status
-
-    def _create_ota_resource_list(self, parsed_head: XmlHandler, resource: Dict) -> Dict[str, Any]:
-        """Creates a list of OTA commands requested under POTA along with the resources and arguments
-        associated with each OTA
-=======
->>>>>>> 34a48746
 
             # FOTA, SOTA and POTA will be in PENDING state before system reboot.
             if result.status == CODE_OK and \
@@ -855,11 +847,7 @@
         parsed_manifest = {'sota_mode': self.sota_mode, 'sota_cmd': 'rollback', 'log_to_file': None,
                            'sota_repos': self.sota_repos,
                            'uri': None, 'signature': None, 'hash_algorithm': None,
-<<<<<<< HEAD
-                           'username': None, 'password': None, 'release_date': None}
-=======
                            'username': None, 'password': None, 'release_date': None, "deviceReboot": "yes"}
->>>>>>> 34a48746
         sota_instance = SOTA(parsed_manifest, REMOTE_SOURCE, self._make_callbacks_object(),
                              **kwargs)
 
@@ -954,64 +942,6 @@
         If the restart reason is FOTA, check_fota_state function continues
         If the restart reason is POTA, both SOTA and FOTA info is checked.
         """
-<<<<<<< HEAD
-        def _check_sota_state() -> None:
-            """If the restart reason is SOTA then it waits for diag agent to respond with health report. If the wait
-            times-outs or in case of bad health report, it performs a SOTA rollback
-            In case of a good health report, it just deletes the snapshot."""
-            try:
-                self.install_check(check_type='swCheck')
-                self.install_check(check_type='check_network')
-                self._telemetry('On Boot, Diagnostics reports healthy system')
-                self.invoke_sota(action='diagnostic_system_healthy', snapshot=None)
-            except DispatcherException:
-                self._telemetry(
-                    'On Boot, Diagnostics reports some services not up after previous SOTA')
-                self.invoke_sota(action='diagnostic_system_unhealthy', snapshot=None)
-
-        def _check_fota_state(fota_state: Dict) -> None:
-            """This method checks the FOTA info in dispatcher state file and validates the release date
-            and bios version number within the file to match the device's fw info and sends the _telemetry 
-            info accordingly based on the validation of information above.
-
-            @params fota_state: The consumed information from the dispatcher state file.
-            """
-            os_type = platform.system()
-            platform_info = PlatformInformation()
-            try:
-                ds_bios_version = str(fota_state['bios_version'])
-                ds_rel_date = str(fota_state['release_date'])
-                if os_type == OsType.Linux.name:
-                    if is_dmi_path_exists():
-                        logger.debug("Getting BIOS information from DMI path")
-                        platform_info = get_dmi_system_info()
-                    else:
-                        logger.debug("Checking device_tree information")
-                        platform_info = get_device_tree_system_info()
-                        logger.debug("Device-Tree parsed successfully")
-                    if UNKNOWN in [platform_info.bios_version, platform_info.bios_release_date]:
-                        self._send_result(
-                            "FOTA INSTALL UNKNOWN: Error gathering BIOS information.")
-                        return
-                else:
-                    platform_info.bios_version = wmi.wmic_query('bios', 'caption')['Caption']
-                    platform_info.bios_release_date = datetime.datetime.strptime(wmi.wmic_query(
-                        'bios', 'releasedate')['ReleaseDate'], '%Y%m%d000000.000000+000')
-            except (KeyError, ValueError, FotaError, WmiException) as e:
-                self._send_result(
-                    f"FOTA INSTALL UNKNOWN: Error gathering BIOS information: {e}")
-                return
-            logger.debug("FW version on system:{} , FW rel date on system: {}".format(
-                platform_info.bios_version, platform_info.bios_release_date))
-            if platform_info.bios_release_date != ds_rel_date and platform_info.bios_version != ds_bios_version:
-                self._send_result(
-                    "SUCCESSFUL INSTALL: Overall FOTA update successful. "
-                    "System has been updated with new Firmware version...")
-            else:
-                self._send_result(
-                    "FAILED INSTALL: Overall FOTA update failed. Firmware not updated.")
-=======
->>>>>>> 34a48746
 
         if dispatcher_state.is_dispatcher_state_file_exists():
             state = dispatcher_state.consume_dispatcher_state_file(read=True)
