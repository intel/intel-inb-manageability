--- conflicted
+++ resolved
@@ -445,10 +445,7 @@
                 <xs:element name="password" type="Max50Chars" minOccurs="0" maxOccurs="1"/>
                 <xs:element name ="release_date" type ="xs:date" minOccurs="0" maxOccurs="1"/>
                 <xs:element name ="path" type ="PathMax1500Chars" minOccurs="0" maxOccurs="1"/>
-<<<<<<< HEAD
-=======
                 <xs:element name="deviceReboot" type="Max50Chars" minOccurs="0" maxOccurs="1"/>
->>>>>>> 34a48746
             </xs:all>
         </xs:complexType>
     </xs:element>
