--- conflicted
+++ resolved
@@ -107,12 +107,8 @@
         parsed_manifest = {'log_to_file': 'Y', 'sota_cmd': 'update',
                            'sota_repos': None,
                            'uri': 'https://www.example.com/', 'signature': None, 'hash_algorithm': None,
-<<<<<<< HEAD
-                           'username': None, 'password': None, 'release_date': None}
-=======
                            'username': None, 'password': None, 'release_date': None, 'sota_mode': 'full',
                            'deviceReboot': "no"}
->>>>>>> 34a48746
         mock_disp_calbacks_obj = MockDispatcherCallbacks.build_mock_dispatcher_callbacks()
         try:
             sota_instance = SOTA(parsed_manifest, 'remote', mock_disp_calbacks_obj, snapshot=1)
@@ -123,8 +119,6 @@
             mock_reboot.assert_called_once()
         except SotaError as e:
             self.assertEquals(str(e), "SOTA cache directory cannot be created")
-<<<<<<< HEAD
-=======
 
     @patch("inbm_lib.detect_os.detect_os")
     @patch("dispatcher.sota.sota.print_execution_summary")
@@ -148,7 +142,6 @@
             mock_run.assert_called_once()
         except SotaError as e:
             self.assertEquals(str(e), "SOTA cache directory cannot be created")
->>>>>>> 34a48746
 
     @patch("dispatcher.sota.downloader.Downloader.is_valid_release_date")
     @patch("dispatcher.sota.snapshot.YoctoSnapshot.recover")
