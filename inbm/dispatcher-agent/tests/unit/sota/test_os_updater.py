import unittest
from typing import Optional
import os

from ..common.mock_resources import *
from dispatcher.dispatcher_callbacks import DispatcherCallbacks
from dispatcher.sota.os_factory import ISotaOs, SotaOsFactory
from dispatcher.sota.os_updater import DebianBasedUpdater
from dispatcher.sota.sota import SOTA
from dispatcher.packagemanager.memory_repo import MemoryRepo
from dispatcher.sota.constants import *
from mock import patch
from inbm_lib.xmlhandler import XmlHandler
from unit.common.mock_resources import *
from dispatcher.sota.constants import *

TEST_SCHEMA_LOCATION = os.path.join(os.path.dirname(__file__),
                                    '../../../fpm-template/usr/share/dispatcher-agent/'
                                    'manifest_schema.xsd')


class TestOsUpdater(unittest.TestCase):
    sota_instance: Optional[SOTA] = None
    resource = {'': ''}
    mock_disp_obj: Optional[MockDispatcher] = None

    @classmethod
    def setUpClass(cls):
        cls.mock_disp_obj = MockDispatcher.build_mock_dispatcher()

        assert cls.mock_disp_obj is not None
        parsed = XmlHandler(fake_sota_success, is_file=False, schema_location=TEST_SCHEMA_LOCATION)
        cls.resource = parsed.get_children('ota/type/sota')
        parsed_manifest = {'resource': cls.resource,
                           'callback': cls.mock_disp_obj, 'signature': None, 'hash_algorithm': None,
                           'uri': mock_url, 'repo': TestOsUpdater._build_mock_repo(0), 'username': username,
                           'password': password, 'sota_mode': 'full', 'deviceReboot': "no"}
        cls.sota_instance = SOTA(parsed_manifest, "remote",
                                 DispatcherCallbacks(install_check=cls.mock_disp_obj.install_check,
                                                     broker_core=MockDispatcherBroker.build_mock_dispatcher_broker(),
                                                     sota_repos=cls.mock_disp_obj.sota_repos,
                                                     proceed_without_rollback=cls.mock_disp_obj.proceed_without_rollback,
                                                     logger=cls.mock_disp_obj.update_logger),
                                 snapshot=1)

    def test_Ubuntu_update(self):
        assert TestOsUpdater.sota_instance
        TestOsUpdater.sota_instance.factory = SotaOsFactory(
            TestOsUpdater.mock_disp_obj).get_os('Ubuntu')  # type: ignore

        factory = TestOsUpdater.sota_instance.factory
        assert factory
        installer = factory.create_os_updater()

        cmd_list = ["apt-get update",
                    "dpkg-query -f '${binary:Package}\\n' -W",
<<<<<<< HEAD
                    "dpkg --configure -a",
                    "apt-get -yq -f install",
                    "apt-get -yq upgrade"]
=======
                    "dpkg --configure -a --force-confdef --force-confold",
                    "apt-get -yq -f -o Dpkg::Options::='--force-confdef' -o Dpkg::Options::='--force-confold' install",
                    "apt-get -yq -o Dpkg::Options::='--force-confdef' -o Dpkg::Options::='--force-confold' upgrade"]
>>>>>>> 34a48746
        x_cmd_list = installer.update_remote_source(  # type: ignore
            mock_url, TestOsUpdater._build_mock_repo(0))

        for (each, expected) in zip(x_cmd_list, cmd_list):
            self.assertEqual(str(each), str(expected))

    def test_33_2_kB_used(self):
        assert TestOsUpdater.sota_instance
        TestOsUpdater.sota_instance.factory = SotaOsFactory(
            TestOsUpdater.mock_disp_obj).get_os('Ubuntu')  # type: ignore
        factory = TestOsUpdater.sota_instance.factory
        assert factory
        TestOsUpdater.sota_instance.installer = factory.create_os_updater()
        actual = DebianBasedUpdater._get_estimated_size_from_apt_get_upgrade(
            "foo\nbar=\nAfter this operation ... 33.2 kB ... used\nbaz")
        expected = 33200.0
        self.assertEqual(actual, expected, '')

    def test_33_2_kB_freed(self):
        assert TestOsUpdater.sota_instance
        TestOsUpdater.sota_instance.factory = SotaOsFactory(
            TestOsUpdater.mock_disp_obj).get_os('Ubuntu')  # type: ignore
        factory = TestOsUpdater.sota_instance.factory
        assert factory
        TestOsUpdater.sota_instance.installer = factory.create_os_updater()
        actual = DebianBasedUpdater._get_estimated_size_from_apt_get_upgrade(
            "foo\nbar=\nAfter this operation ... 33.2 kB ... freed\nbaz")
        expected = 0
        self.assertEqual(actual, expected, '')

    def test_1_mB_used(self):
        assert TestOsUpdater.sota_instance
        TestOsUpdater.sota_instance.factory = SotaOsFactory(
            TestOsUpdater.mock_disp_obj).get_os('Ubuntu')  # type: ignore
        factory = TestOsUpdater.sota_instance.factory
        assert factory
        TestOsUpdater.sota_instance.installer = factory.create_os_updater()
        actual = DebianBasedUpdater._get_estimated_size_from_apt_get_upgrade(
            "foo\nbar=\nAfter this operation ... 1 mB ... used\nbaz")
        expected = 1000000.0
        self.assertEqual(actual, expected, '')

    def test_42_gB_used(self):
        assert TestOsUpdater.sota_instance
        TestOsUpdater.sota_instance.factory = SotaOsFactory(
            TestOsUpdater.mock_disp_obj).get_os('Ubuntu')  # type: ignore
        factory = TestOsUpdater.sota_instance.factory
        assert factory
        TestOsUpdater.sota_instance.installer = factory.create_os_updater()
        actual = DebianBasedUpdater._get_estimated_size_from_apt_get_upgrade(
            "foo\nbar=\nAfter this operation ... 42 gB ... used\nbaz")
        expected = 42000000000.0
        self.assertEqual(actual, expected, '')

    def test_234_3_B_used(self):
        assert TestOsUpdater.sota_instance
        TestOsUpdater.sota_instance.factory = SotaOsFactory(
            TestOsUpdater.mock_disp_obj).get_os('Ubuntu')  # type: ignore
        factory = TestOsUpdater.sota_instance.factory
        assert factory
        TestOsUpdater.sota_instance.installer = factory.create_os_updater()
        actual = DebianBasedUpdater._get_estimated_size_from_apt_get_upgrade(
            "foo\nbar=\nAfter this operation ... 234.3 B ... used\nbaz")
        expected = 234.3
        self.assertEqual(actual, expected, '')

    def test_bad_input(self):
        assert TestOsUpdater.sota_instance
        TestOsUpdater.sota_instance.factory = SotaOsFactory(
            TestOsUpdater.mock_disp_obj).get_os('Ubuntu')  # type: ignore
        factory = TestOsUpdater.sota_instance.factory
        assert factory
        TestOsUpdater.sota_instance.installer = factory.create_os_updater()
        actual = DebianBasedUpdater._get_estimated_size_from_apt_get_upgrade(
            "abc\ndef\nghi")
        expected = 0
        self.assertEqual(actual, expected, '')

    @patch('dispatcher.sota.os_updater.YoctoX86_64Updater.update_remote_source')
    def test_Yocto_update(self, mock_yocto_os_update):
        assert TestOsUpdater.sota_instance
        TestOsUpdater.sota_instance.factory = SotaOsFactory(
            TestOsUpdater.mock_disp_obj).get_os('YoctoX86_64')  # type: ignore
        factory = TestOsUpdater.sota_instance.factory
        assert factory
        TestOsUpdater.sota_instance.installer = factory.create_os_updater()
        installer = TestOsUpdater.sota_instance.installer
        assert installer
        TestOsUpdater.sota_instance.cmd_list = installer.update_remote_source(  # type: ignore
            mock_url, TestOsUpdater._build_mock_repo(0))
        mock_yocto_os_update.assert_called_once()

    @staticmethod
    def _build_mock_repo(num_files=0):
        mem_repo = MemoryRepo("test")
        if num_files != 0:
            for i in range(0, num_files):
                mem_repo.add("test" + str(i + 1) + ".rpm", b"0123456789")
        return mem_repo<|MERGE_RESOLUTION|>--- conflicted
+++ resolved
@@ -54,15 +54,9 @@
 
         cmd_list = ["apt-get update",
                     "dpkg-query -f '${binary:Package}\\n' -W",
-<<<<<<< HEAD
-                    "dpkg --configure -a",
-                    "apt-get -yq -f install",
-                    "apt-get -yq upgrade"]
-=======
                     "dpkg --configure -a --force-confdef --force-confold",
                     "apt-get -yq -f -o Dpkg::Options::='--force-confdef' -o Dpkg::Options::='--force-confold' install",
                     "apt-get -yq -o Dpkg::Options::='--force-confdef' -o Dpkg::Options::='--force-confold' upgrade"]
->>>>>>> 34a48746
         x_cmd_list = installer.update_remote_source(  # type: ignore
             mock_url, TestOsUpdater._build_mock_repo(0))
 
