from unittest import mock
import pytest
from unittest.mock import mock_open, patch
from dispatcher.source.source_exception import SourceError
from ..common.mock_resources import MockDispatcherBroker
from dispatcher.dispatcher_exception import DispatcherException
from dispatcher.source.constants import (
    UBUNTU_APT_SOURCES_LIST_D,
    UBUNTU_APT_SOURCES_LIST,
    ApplicationRemoveSourceParameters,
    SourceParameters,
    ApplicationUpdateSourceParameters,
    ApplicationAddSourceParameters
)
from dispatcher.source.ubuntu_source_manager import (
    UbuntuApplicationSourceManager,
    UbuntuOsSourceManager,
)

APP_SOURCE = [
    "deb [arch=amd64 signed-by=/usr/share/keyrings/intel-graphics.gpg] "
    "https://repositories.intel.com/gpu/ubuntu jammy unified",
    "deb-src https://repo.zabbix.com/zabbix/5.0/ubuntu jammy main",
]


@pytest.fixture
def sources_list_content():
    return (
        "# Comment line\n"
        "deb http://example.com/ubuntu focal main restricted\n"
        "deb-src http://example.com/ubuntu focal main restricted\n"
    )


@pytest.fixture
def sources_list_d_content():
    return (
        "# Another comment line\n"
        "deb http://example.com/ubuntu focal universe\n"
        "deb-src http://example.com/ubuntu focal universe\n"
    )


class TestUbuntuOSSourceManager:
    def test_list(self, sources_list_content):
        with patch("builtins.open", mock_open(read_data=sources_list_content)) as mock_file:
            command = UbuntuOsSourceManager()
            sources = command.list()
            mock_file.assert_called_once_with("/etc/apt/sources.list", "r")
            assert sources == [
                "deb http://example.com/ubuntu focal main restricted",
                "deb-src http://example.com/ubuntu focal main restricted",
            ]

    def test_list_with_oserror_exception(self):
        with patch("builtins.open", side_effect=OSError):
            command = UbuntuOsSourceManager()
            with pytest.raises(SourceError) as exc_info:
                command.list()
            assert "Error opening source file" in str(exc_info.value)

    @pytest.mark.parametrize(
        "sources_to_remove, expected_content",
        [
            (
                SourceParameters(sources=["deb http://example.com/ubuntu focal main restricted"]),
                [
                    "# Comment line\n",
                    "deb-src http://example.com/ubuntu focal main restricted\n",
                ],
            ),
            (
                SourceParameters(
                    sources=[
                        "deb http://example.com/ubuntu focal main restricted",
                        "deb-src http://example.com/ubuntu focal main restricted",
                    ]
                ),
                ["# Comment line\n"],
            ),
            (
                SourceParameters(
                    sources=[
                        "non-existent source line",
                    ]
                ),
                [
                    "# Comment line\n",
                    "deb http://example.com/ubuntu focal main restricted\n",
                    "deb-src http://example.com/ubuntu focal main restricted\n",
                ],
            ),
        ],
    )
    def test_remove_sources(self, sources_list_content, sources_to_remove, expected_content):
        initial_content = sources_list_content

        # Mocking open to simulate file read and write operations
        mo = mock_open(read_data=initial_content)
        with patch("builtins.open", mo):
            manager = UbuntuOsSourceManager()
            manager.remove(sources_to_remove)

        # Check that the file was opened twice ('r' and 'w')
        assert mo.call_count == 2

        # Check that the exact write calls happened
        assert mo().write.call_count == len(expected_content)
        write_calls = [mock.call(line) for line in expected_content]
        mo().write.assert_has_calls(write_calls, any_order=False)

    def test_remove_raises_dispatcher_exception_on_write_error(self, sources_list_content):
        sources_to_remove = SourceParameters(
            sources=["deb http://example.com/ubuntu focal main restricted"]
        )

        mo = mock_open(read_data=sources_list_content)

        def write_side_effect(*args, **kwargs):
            raise OSError("Write error")

        mo.return_value.write.side_effect = write_side_effect

        with patch("builtins.open", mo), pytest.raises(SourceError) as exc_info:
            manager = UbuntuOsSourceManager()
            manager.remove(sources_to_remove)

        assert "Error occurred while trying to remove sources" in str(exc_info.value)

    def test_ubuntu_os_source_manager_add_success(self):
        test_sources = [
            "deb http://archive.ubuntu.com/ubuntu focal main",
            "deb-src http://archive.ubuntu.com/ubuntu focal main",
        ]
        parameters = SourceParameters(sources=test_sources)

        manager = UbuntuOsSourceManager()

        m = mock_open()
        with patch("builtins.open", m):
            manager.add(parameters)

        m.assert_called_once_with(UBUNTU_APT_SOURCES_LIST, "a")
        m().write.assert_any_call(f"{test_sources[0]}\n")
        m().write.assert_any_call(f"{test_sources[1]}\n")

    def test_ubuntu_os_source_manager_add_error(self):
        test_sources = [
            "deb http://archive.ubuntu.com/ubuntu focal main",
            "deb-src http://archive.ubuntu.com/ubuntu focal main",
        ]
        parameters = SourceParameters(sources=test_sources)

        manager = UbuntuOsSourceManager()

        m = mock_open()
        m.side_effect = OSError("Permission denied")
        with patch("builtins.open", m):
            with pytest.raises(SourceError) as e:
                manager.add(parameters)
            assert str(e.value) == "Error adding sources: Permission denied"

    def test_update_sources_success(self):
        mock_sources = [
            "deb http://archive.ubuntu.com/ubuntu/ bionic universe",
            "deb http://archive.ubuntu.com/ubuntu/ bionic-updates universe",
        ]
        parameters = SourceParameters(sources=mock_sources)
        manager = UbuntuOsSourceManager()
        mock_file = mock_open()

        # Act & Assert
        with patch("builtins.open", mock_file):
            manager.update(parameters)
            mock_file.assert_called_once_with(UBUNTU_APT_SOURCES_LIST, "w")
            mock_file().write.assert_has_calls(
                [mock.call(f"{source}\n") for source in mock_sources]
            )

    def test_update_sources_os_error(self):
        # Arrange
        parameters = SourceParameters(sources=["source"])
        manager = UbuntuOsSourceManager()
        mock_file = mock_open()

        # Simulate an OSError
        mock_file.side_effect = OSError("Mocked error")

        # Act & Assert
        with patch("builtins.open", mock_file):
            with pytest.raises(SourceError) as excinfo:
                manager.update(parameters)
            assert "Error adding sources: Mocked error" in str(excinfo.value)


class TestUbuntuApplicationSourceManager:
    @patch("dispatcher.source.ubuntu_source_manager.verify_source")
    def test_add_app_with_gpg_key_successfully(self, mock_verify_source):
        try:
            params = ApplicationAddSourceParameters(
<<<<<<< HEAD
=======
                source_list_file_name="intel-gpu-jammy.list",
>>>>>>> e2558fe2
                sources="deb [arch=amd64] http://dl.google.com/linux/chrome/deb/ stable main",
                gpg_key_uri="https://dl-ssl.google.com/linux/linux_signing_key.pub",
                gpg_key_name="google-chrome.gpg"
            )
            broker = MockDispatcherBroker.build_mock_dispatcher_broker()
            command = UbuntuApplicationSourceManager(broker)
            with (patch("builtins.open", new_callable=mock_open()),
                  patch("dispatcher.source.ubuntu_source_manager.add_gpg_key")):
                command.add(params)
        except SourceError as err:
            pytest.fail(f"'UbuntuApplicationSourceManager.add' raised an exception {err}")

    def test_add_app_deb_822_format_successfully(self):
        broker = MockDispatcherBroker.build_mock_dispatcher_broker()
        try:
            params = ApplicationAddSourceParameters(
                source_list_file_name="google-chrome.sources",
                sources="X-Repolib-Name: Google Chrome"
                        "Enabled: yes"
                        "Types: deb"
                        "URIs: https://dl-ssl.google.com/linux/linux_signing_key.pub"
                        "Suites: stable"
                        "Components: main",
            )
            command = UbuntuApplicationSourceManager(broker)
            with patch("builtins.open", new_callable=mock_open()):
                command.add(params)
        except SourceError as err:
            pytest.fail(f"'UbuntuApplicationSourceManager.add' raised an exception {err}")

    def test_update_app_source_successfully(self):
        try:
            broker = MockDispatcherBroker.build_mock_dispatcher_broker()
            params = ApplicationUpdateSourceParameters(
                source_list_file_name="intel-gpu-jammy.list", sources=APP_SOURCE
            )
            command = UbuntuApplicationSourceManager(broker)
            with patch("builtins.open", new_callable=mock_open()):
                command.update(params)
        except SourceError as err:
            pytest.fail(f"'UbuntuApplicationSourceManager.update' raised an exception {err}")

    # def test_raises_exception_on_io_error_during_update_app_source_ubuntu(self):
    #     params = ApplicationUpdateSourceParameters(file_name="intel-gpu-jammy.list",
    #                                                sources=APP_SOURCE)
    #     command = UbuntuApplicationSourceManager()
    #     with pytest.raises(SourceError) as exc_info:
    #         with patch('builtins.open', new_callable=mock_open(), side_effect=OSError):
    #             command.update(params)
    #     assert "Error while writing file: " in str(exc_info.value)

    def test_list(self, sources_list_d_content):
        with patch("glob.glob", return_value=["/etc/apt/sources.list.d/example.list"]), patch(
            "builtins.open", mock_open(read_data=sources_list_d_content)
        ):
            broker = MockDispatcherBroker.build_mock_dispatcher_broker()
            command = UbuntuApplicationSourceManager(broker)
            sources = command.list()
            assert sources[0].name == "example.list"
            assert sources[0].sources == [
                "deb http://example.com/ubuntu focal universe",
                "deb-src http://example.com/ubuntu focal universe",
            ]

    def test_list_raises_exception(self):
        with patch("glob.glob", return_value=["/etc/apt/sources.list.d/example.list"]), patch(
            "builtins.open", side_effect=OSError
        ):
            broker = MockDispatcherBroker.build_mock_dispatcher_broker()
            command = UbuntuApplicationSourceManager(broker)
            with pytest.raises(SourceError) as exc_info:
                command.list()
            assert "Error listing application sources" in str(exc_info.value)

    @patch("dispatcher.source.ubuntu_source_manager.remove_file", return_value=True)
    def test_successfully_remove_gpg_key_and_source_list(
        self, mock_remove_file
    ):
        parameters = ApplicationRemoveSourceParameters(
            gpg_key_name="example_source.gpg", source_list_file_name="example_source.list"
        )
        broker = MockDispatcherBroker.build_mock_dispatcher_broker()
        command = UbuntuApplicationSourceManager(broker)
        try:
            command.remove(parameters)
        except SourceError:
            self.fail("Remove GPG key raised DispatcherException unexpectedly!")

    @patch("dispatcher.source.ubuntu_source_manager.verify_source", side_effect=DispatcherException('error'))
    def test_failed_add_gpg_key_method(self, mock_verify_source):
        parameters = ApplicationAddSourceParameters(
            sources="deb [arch=amd64] http://dl.google.com/linux/chrome/deb/ stable main",
            gpg_key_uri="https://dl-ssl.google.com/linux/linux_signing_key.pub",
            gpg_key_name="name"
        )
        broker = MockDispatcherBroker.build_mock_dispatcher_broker()
        command = UbuntuApplicationSourceManager(broker)
        with pytest.raises(SourceError) as ex:
            command.add(parameters)
        assert str(ex.value) == 'Source Gpg key URI verification check failed: error'


    @patch("dispatcher.source.ubuntu_source_manager.verify_source")
    def test_success_add_gpg_key_method(self, mock_verify_source):
        mock_verify_source.return_value = True 
        parameters = ApplicationAddSourceParameters(
            sources="deb [arch=amd64] http://dl.google.com/linux/chrome/deb/ stable main",
            gpg_key_uri="https://dl-ssl.google.com/linux/linux_signing_key.pub",
            gpg_key_name="name"
        )
        broker = MockDispatcherBroker.build_mock_dispatcher_broker()
        command = UbuntuApplicationSourceManager(broker)
        with (patch("builtins.open", new_callable=mock_open()),
              patch("dispatcher.source.ubuntu_source_manager.add_gpg_key")):    
            command.add(parameters)

    @patch("dispatcher.source.ubuntu_source_manager.remove_gpg_key_if_exists")
    def test_raises_when_space_check_fails(self, mock_remove_gpg_key):
        parameters = ApplicationRemoveSourceParameters(
            gpg_key_name="example_source.gpg", source_list_file_name="../example_source.list"
        )
        broker = MockDispatcherBroker.build_mock_dispatcher_broker()
        command = UbuntuApplicationSourceManager(broker)
        with pytest.raises(SourceError) as ex:
            command.remove(parameters)
        assert str(ex.value) == "Invalid file name: ../example_source.list"

    @patch("dispatcher.source.ubuntu_source_manager.remove_file", return_value=False)
    def test_raises_when_unable_to_remove_file(self, mock_remove_file):
        parameters = ApplicationRemoveSourceParameters(
            gpg_key_name="example_source.gpg", source_list_file_name="example_source.list"
        )
        broker = MockDispatcherBroker.build_mock_dispatcher_broker()
        command = UbuntuApplicationSourceManager(broker)
        with pytest.raises(SourceError) as ex:
            command.remove(parameters)
        assert str(ex.value) == "Error removing file: example_source.list"

    @patch(
        "dispatcher.source.ubuntu_source_manager.os.path.join",
        side_effect=OSError("unable to join path"),
    )
    @patch("dispatcher.source.ubuntu_source_manager.remove_file", return_value=False)
    @patch("dispatcher.source.ubuntu_source_manager.remove_gpg_key_if_exists")
    def test_raises_on_os_error(self, mock_remove_gpg_key, mock_remove_file, mock_os_error):
        parameters = ApplicationRemoveSourceParameters(
            gpg_key_name="example_source.gpg", file_name="example_source.list"
        )
        broker = MockDispatcherBroker.build_mock_dispatcher_broker()
        command = UbuntuApplicationSourceManager(broker)
        with pytest.raises(SourceError) as ex:
            command.remove(parameters)
        assert str(ex.value) == "Error removing file: unable to join path"
<|MERGE_RESOLUTION|>--- conflicted
+++ resolved
@@ -199,10 +199,6 @@
     def test_add_app_with_gpg_key_successfully(self, mock_verify_source):
         try:
             params = ApplicationAddSourceParameters(
-<<<<<<< HEAD
-=======
-                source_list_file_name="intel-gpu-jammy.list",
->>>>>>> e2558fe2
                 sources="deb [arch=amd64] http://dl.google.com/linux/chrome/deb/ stable main",
                 gpg_key_uri="https://dl-ssl.google.com/linux/linux_signing_key.pub",
                 gpg_key_name="google-chrome.gpg"
