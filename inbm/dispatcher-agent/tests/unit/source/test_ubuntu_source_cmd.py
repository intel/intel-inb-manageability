--- conflicted
+++ resolved
@@ -205,15 +205,10 @@
                 gpg_key_uri="https://dl-ssl.google.com/linux/linux_signing_key.pub",
                 gpg_key_name="google-chrome.gpg"
             )
-<<<<<<< HEAD
             broker = MockDispatcherBroker.build_mock_dispatcher_broker()
             command = UbuntuApplicationSourceManager(broker)
-            with patch("builtins.open", new_callable=mock_open()):
-=======
-            command = UbuntuApplicationSourceManager()
             with (patch("builtins.open", new_callable=mock_open()),
                   patch("dispatcher.source.ubuntu_source_manager.add_gpg_key")):
->>>>>>> 180f7aae
                 command.add(params)
         except SourceError as err:
             assert False, f"'UbuntuApplicationSourceManager.add' raised an exception {err}"
