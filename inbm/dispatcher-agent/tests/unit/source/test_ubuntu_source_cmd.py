from unittest import mock
import pytest
from unittest.mock import mock_open, patch
from dispatcher.source.source_exception import SourceError
from dispatcher.source.constants import (
    UBUNTU_APT_SOURCES_LIST_D,
    UBUNTU_APT_SOURCES_LIST,
    ApplicationRemoveSourceParameters,
    SourceParameters,
    ApplicationUpdateSourceParameters,
    ApplicationAddSourceParameters
)
from dispatcher.source.ubuntu_source_manager import (
    UbuntuApplicationSourceManager,
    UbuntuOsSourceManager,
)

APP_SOURCE = [
    "deb [arch=amd64 signed-by=/usr/share/keyrings/intel-graphics.gpg] "
    "https://repositories.intel.com/gpu/ubuntu jammy unified",
    "deb-src https://repo.zabbix.com/zabbix/5.0/ubuntu jammy main",
]


@pytest.fixture
def sources_list_content():
    return (
        "# Comment line\n"
        "deb http://example.com/ubuntu focal main restricted\n"
        "deb-src http://example.com/ubuntu focal main restricted\n"
    )


@pytest.fixture
def sources_list_d_content():
    return (
        "# Another comment line\n"
        "deb http://example.com/ubuntu focal universe\n"
        "deb-src http://example.com/ubuntu focal universe\n"
    )


class TestUbuntuOSSourceManager:
    def test_list(self, sources_list_content):
        with patch("builtins.open", mock_open(read_data=sources_list_content)) as mock_file:
            command = UbuntuOsSourceManager()
            sources = command.list()
            mock_file.assert_called_once_with("/etc/apt/sources.list", "r")
            assert sources == [
                "deb http://example.com/ubuntu focal main restricted",
                "deb-src http://example.com/ubuntu focal main restricted",
            ]

    def test_list_with_oserror_exception(self):
        with patch("builtins.open", side_effect=OSError):
            command = UbuntuOsSourceManager()
            with pytest.raises(SourceError) as exc_info:
                command.list()
            assert "Error opening source file" in str(exc_info.value)

    @pytest.mark.parametrize(
        "sources_to_remove, expected_content",
        [
            (
                SourceParameters(sources=["deb http://example.com/ubuntu focal main restricted"]),
                [
                    "# Comment line\n",
                    "deb-src http://example.com/ubuntu focal main restricted\n",
                ],
            ),
            (
                SourceParameters(
                    sources=[
                        "deb http://example.com/ubuntu focal main restricted",
                        "deb-src http://example.com/ubuntu focal main restricted",
                    ]
                ),
                ["# Comment line\n"],
            ),
            (
                SourceParameters(
                    sources=[
                        "non-existent source line",
                    ]
                ),
                [
                    "# Comment line\n",
                    "deb http://example.com/ubuntu focal main restricted\n",
                    "deb-src http://example.com/ubuntu focal main restricted\n",
                ],
            ),
        ],
    )
    def test_remove_sources(self, sources_list_content, sources_to_remove, expected_content):
        initial_content = sources_list_content

        # Mocking open to simulate file read and write operations
        mo = mock_open(read_data=initial_content)
        with patch("builtins.open", mo):
            manager = UbuntuOsSourceManager()
            manager.remove(sources_to_remove)

        # Check that the file was opened twice ('r' and 'w')
        assert mo.call_count == 2

        # Check that the exact write calls happened
        assert mo().write.call_count == len(expected_content)
        write_calls = [mock.call(line) for line in expected_content]
        mo().write.assert_has_calls(write_calls, any_order=False)

    def test_remove_raises_dispatcher_exception_on_write_error(self, sources_list_content):
        sources_to_remove = SourceParameters(
            sources=["deb http://example.com/ubuntu focal main restricted"]
        )

        mo = mock_open(read_data=sources_list_content)

        def write_side_effect(*args, **kwargs):
            raise OSError("Write error")

        mo.return_value.write.side_effect = write_side_effect

        with patch("builtins.open", mo), pytest.raises(SourceError) as exc_info:
            manager = UbuntuOsSourceManager()
            manager.remove(sources_to_remove)

        assert "Error occurred while trying to remove sources" in str(exc_info.value)

    def test_ubuntu_os_source_manager_add_success(self):
        test_sources = [
            "deb http://archive.ubuntu.com/ubuntu focal main",
            "deb-src http://archive.ubuntu.com/ubuntu focal main",
        ]
        parameters = SourceParameters(sources=test_sources)

        manager = UbuntuOsSourceManager()

        m = mock_open()
        with patch("builtins.open", m):
            manager.add(parameters)

        m.assert_called_once_with(UBUNTU_APT_SOURCES_LIST, "a")
        m().write.assert_any_call(f"{test_sources[0]}\n")
        m().write.assert_any_call(f"{test_sources[1]}\n")

    def test_ubuntu_os_source_manager_add_error(self):
        test_sources = [
            "deb http://archive.ubuntu.com/ubuntu focal main",
            "deb-src http://archive.ubuntu.com/ubuntu focal main",
        ]
        parameters = SourceParameters(sources=test_sources)

        manager = UbuntuOsSourceManager()

        m = mock_open()
        m.side_effect = OSError("Permission denied")
        with patch("builtins.open", m):
            with pytest.raises(SourceError) as e:
                manager.add(parameters)
            assert str(e.value) == "Error adding sources: Permission denied"

    def test_update_sources_success(self):
        mock_sources = [
            "deb http://archive.ubuntu.com/ubuntu/ bionic universe",
            "deb http://archive.ubuntu.com/ubuntu/ bionic-updates universe",
        ]
        parameters = SourceParameters(sources=mock_sources)
        manager = UbuntuOsSourceManager()
        mock_file = mock_open()

        # Act & Assert
        with patch("builtins.open", mock_file):
            manager.update(parameters)
            mock_file.assert_called_once_with(UBUNTU_APT_SOURCES_LIST, "w")
            mock_file().write.assert_has_calls(
                [mock.call(f"{source}\n") for source in mock_sources]
            )

    def test_update_sources_os_error(self):
        # Arrange
        parameters = SourceParameters(sources=["source"])
        manager = UbuntuOsSourceManager()
        mock_file = mock_open()

        # Simulate an OSError
        mock_file.side_effect = OSError("Mocked error")

        # Act & Assert
        with patch("builtins.open", mock_file):
            with pytest.raises(SourceError) as excinfo:
                manager.update(parameters)
            assert "Error adding sources: Mocked error" in str(excinfo.value)


class TestUbuntuApplicationSourceManager:
    def test_add_app_with_gpg_key_successfully(self):
        try:
            params = ApplicationAddSourceParameters(
                file_name="intel-gpu-jammy.list",
                sources="deb [arch=amd64] http://dl.google.com/linux/chrome/deb/ stable main",
                gpg_key_uri="https://dl-ssl.google.com/linux/linux_signing_key.pub",
                gpg_key_name="google-chrome.gpg"
            )
            command = UbuntuApplicationSourceManager()
            with patch("builtins.open", new_callable=mock_open()):
                command.add(params)
        except SourceError as err:
            assert False, f"'UbuntuApplicationSourceManager.add' raised an exception {err}"

    def test_add_app_deb_822_format_successfully(self):
        try:
            params = ApplicationAddSourceParameters(
                file_name="google-chrome.sources",
                sources="X-Repolib-Name: Google Chrome"
                        "Enabled: yes"
                        "Types: deb"
                        "URIs: https://dl-ssl.google.com/linux/linux_signing_key.pub"
                        "Suites: stable"
                        "Components: main",
            )
            command = UbuntuApplicationSourceManager()
            with patch("builtins.open", new_callable=mock_open()):
                command.add(params)
        except SourceError as err:
            assert False, f"'UbuntuApplicationSourceManager.add' raised an exception {err}"

    def test_update_app_source_successfully(self):
        try:
            params = ApplicationUpdateSourceParameters(
                file_name="intel-gpu-jammy.list", sources=APP_SOURCE
            )
            command = UbuntuApplicationSourceManager()
            with patch("builtins.open", new_callable=mock_open()):
                command.update(params)
        except SourceError as err:
            assert False, f"'UbuntuApplicationSourceManager.update' raised an exception {err}"

    # def test_raises_exception_on_io_error_during_update_app_source_ubuntu(self):
    #     params = ApplicationUpdateSourceParameters(file_name="intel-gpu-jammy.list",
    #                                                sources=APP_SOURCE)
    #     command = UbuntuApplicationSourceManager()
    #     with pytest.raises(SourceError) as exc_info:
    #         with patch('builtins.open', new_callable=mock_open(), side_effect=OSError):
    #             command.update(params)
    #     assert "Error while writing file: " in str(exc_info.value)

    def test_list(self, sources_list_d_content):
        with patch("glob.glob", return_value=["/etc/apt/sources.list.d/example.list"]), patch(
            "builtins.open", mock_open(read_data=sources_list_d_content)
        ):
            command = UbuntuApplicationSourceManager()
            sources = command.list()
            assert sources[0].name == "example.list"
            assert sources[0].sources == [
                "deb http://example.com/ubuntu focal universe",
                "deb-src http://example.com/ubuntu focal universe",
            ]

    def test_list_raises_exception(self):
        with patch("glob.glob", return_value=["/etc/apt/sources.list.d/example.list"]), patch(
            "builtins.open", side_effect=OSError
        ):
            command = UbuntuApplicationSourceManager()
            with pytest.raises(SourceError) as exc_info:
                command.list()
            assert "Error listing application sources" in str(exc_info.value)

    @patch("dispatcher.source.ubuntu_source_manager.remove_file", return_value=True)
    @patch("dispatcher.source.ubuntu_source_manager.remove_gpg_key_if_exists")
    def test_successfully_remove_gpg_key_and_source_list(
        self, mock_remove_gpg_key, mock_remove_file
    ):
        parameters = ApplicationRemoveSourceParameters(
            gpg_key_name="example_source.gpg", file_name="example_source.list"
        )
        command = UbuntuApplicationSourceManager()
        try:
            command.remove(parameters)
        except SourceError:
            self.fail("Remove GPG key raised DispatcherException unexpectedly!")

<<<<<<< HEAD

    @patch("dispatcher.packagemanager.package_manager.verify_source", side_effect=DispatcherException('error'))
    def test_failed_add_gpg_key_method(self, mock_verify_source):
=======
     @patch("dispatcher.packagemanager.package_manager.verify_source", side_effect=DispatcherException('error'))
     def test_failed_add_gpg_key_method(self, mock_verify_source):
>>>>>>> 8b987e9b
        parameters = ApplicationAddSourceParameters(
            gpg_key_uri="https://dl-ssl.google.com/linux/linux_signing_key.pub",
            gpg_key_name="name"
        )
        command = UbuntuApplicationSourceManager()
        try:
            command.add(parameters)
        except SourceError:
            self.fail("Source Gpg key URI verification check failed: error")


<<<<<<< HEAD
    @patch("dispatcher.packagemanager.package_manager.verify_source")
    def test_success_add_gpg_key_method(self, mock_verify_source):
=======
     @patch("dispatcher.packagemanager.package_manager.verify_source")
     def test_success_add_gpg_key_method(self, mock_verify_source):
>>>>>>> 8b987e9b
        mock_verify_source.return_value = True 
        parameters = ApplicationAddSourceParameters(
            gpg_key_uri="https://dl-ssl.google.com/linux/linux_signing_key.pub",
            gpg_key_name="name"
        )
        command = UbuntuApplicationSourceManager()
        try:
            command.add(parameters)
        except SourceError:
             assert False, f"'UbuntuApplicationSourceManager.add' raised an exception {err}"

    @patch("dispatcher.source.ubuntu_source_manager.remove_gpg_key_if_exists")
    def test_raises_when_space_check_fails(self, mock_remove_gpg_key):
        parameters = ApplicationRemoveSourceParameters(
            gpg_key_name="example_source.gpg", file_name="../example_source.list"
        )
        command = UbuntuApplicationSourceManager()
        with pytest.raises(SourceError) as ex:
            command.remove(parameters)
        assert str(ex.value) == "Invalid file name: ../example_source.list"

    @patch("dispatcher.source.ubuntu_source_manager.remove_file", return_value=False)
    @patch("dispatcher.source.ubuntu_source_manager.remove_gpg_key_if_exists")
    def test_raises_when_unable_to_remove_file(self, mock_remove_gpg_key, mock_remove_file):
        parameters = ApplicationRemoveSourceParameters(
            gpg_key_name="example_source.gpg", file_name="example_source.list"
        )
        command = UbuntuApplicationSourceManager()
        with pytest.raises(SourceError) as ex:
            command.remove(parameters)
        assert str(ex.value) == "Error removing file: example_source.list"

    @patch(
        "dispatcher.source.ubuntu_source_manager.os.path.join",
        side_effect=OSError("unable to join path"),
    )
    @patch("dispatcher.source.ubuntu_source_manager.remove_file", return_value=False)
    @patch("dispatcher.source.ubuntu_source_manager.remove_gpg_key_if_exists")
    def test_raises_on_os_error(self, mock_remove_gpg_key, mock_remove_file, mock_os_error):
        parameters = ApplicationRemoveSourceParameters(
            gpg_key_name="example_source.gpg", file_name="example_source.list"
        )
        command = UbuntuApplicationSourceManager()
        with pytest.raises(SourceError) as ex:
            command.remove(parameters)
        assert str(ex.value) == "Error removing file: unable to join path"<|MERGE_RESOLUTION|>--- conflicted
+++ resolved
@@ -2,6 +2,7 @@
 import pytest
 from unittest.mock import mock_open, patch
 from dispatcher.source.source_exception import SourceError
+from dispatcher.dispatcher_exception import DispatcherException
 from dispatcher.source.constants import (
     UBUNTU_APT_SOURCES_LIST_D,
     UBUNTU_APT_SOURCES_LIST,
@@ -279,14 +280,9 @@
         except SourceError:
             self.fail("Remove GPG key raised DispatcherException unexpectedly!")
 
-<<<<<<< HEAD
 
     @patch("dispatcher.packagemanager.package_manager.verify_source", side_effect=DispatcherException('error'))
     def test_failed_add_gpg_key_method(self, mock_verify_source):
-=======
-     @patch("dispatcher.packagemanager.package_manager.verify_source", side_effect=DispatcherException('error'))
-     def test_failed_add_gpg_key_method(self, mock_verify_source):
->>>>>>> 8b987e9b
         parameters = ApplicationAddSourceParameters(
             gpg_key_uri="https://dl-ssl.google.com/linux/linux_signing_key.pub",
             gpg_key_name="name"
@@ -294,17 +290,12 @@
         command = UbuntuApplicationSourceManager()
         try:
             command.add(parameters)
-        except SourceError:
+        except (DispatcherException, SourceError):
             self.fail("Source Gpg key URI verification check failed: error")
 
 
-<<<<<<< HEAD
     @patch("dispatcher.packagemanager.package_manager.verify_source")
     def test_success_add_gpg_key_method(self, mock_verify_source):
-=======
-     @patch("dispatcher.packagemanager.package_manager.verify_source")
-     def test_success_add_gpg_key_method(self, mock_verify_source):
->>>>>>> 8b987e9b
         mock_verify_source.return_value = True 
         parameters = ApplicationAddSourceParameters(
             gpg_key_uri="https://dl-ssl.google.com/linux/linux_signing_key.pub",
