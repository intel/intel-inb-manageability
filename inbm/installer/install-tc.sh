--- conflicted
+++ resolved
@@ -152,11 +152,7 @@
   apt-get -y purge mosquitto || true
 fi
 
-<<<<<<< HEAD
-apt-mark unhold mosquitto
-=======
 apt-mark unhold mosquitto || true
->>>>>>> 34a48746
 apt-get install -y mosquitto
 systemctl disable mosquitto
 systemctl stop mosquitto
