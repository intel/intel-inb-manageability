--- conflicted
+++ resolved
@@ -7,14 +7,11 @@
 
 ### Added
  - RTC 530033 - Add AOTA Applicaiton Update command to INBC
-<<<<<<< HEAD
  - RTC 530032 - Add INBC SOTA update, download-only and no-download modes 
-=======
  - RTC 529914 - Implement OTA logger
 
 ### Fixed
  - RTC 530482 - Remove 'force' option in OTA's
->>>>>>> ed7305e2
 
 ## 4.0.1 - 2023-05-26
 
