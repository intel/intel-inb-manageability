# Changelog
All notable changes to this project will be documented in this file.

The format is based on [Keep a Changelog](http://keepachangelog.com/en/1.0.0/).

## NEXT - ?

### Fixed
 - RTC 533936 - [INBM] Fix sota Kernel upgrade failure

### Added
 - Add firmware update database entry for NUC12WSHv5 using /usr/bin/iFlashVLnx64. This tool can be downloaded from https://www.intel.com/content/www/us/en/download/19504/intel-aptio-v-uefi-firmware-integrator-tools-for-intel-nuc.html

### Security
 - dependabot: update cryptography from 41.0.3 to 41.0.4
<<<<<<< HEAD
 - update urllib3 from 1.26.16 to 1.26.17 (addresses CVE-2023-43804 in urllib3)
=======
>>>>>>> fa172155

## 4.1.3 - 2023-09-05

### Fixed
 - RTC 532663 - [INBM][UCC][Bug] During every windows reboot there will be a temporary folder created
 - RTC 531795 - [Bug] inbc defaults to deviceReboot=yes even with download-only mode
 - RTC 531796 - [Bug] dispatcher reboots device after failed update even in download-only mode
 - RTC [533020] - Fix SOTA to  handle dpkg interactive prompt
 - RTC 532662 - [INBM][UCC][Bug] INBM fails to send telemetry when IP is changed manually
 - Changed golang builds to not depend on glibc.
 - Updated OpenSSL download path in Windows installer.

### Added
- RTC 532655 - Add AOTA docker-compose up,down and pull commands to INBC
- RTC 532848 - Add AOTA docker pull, import, load and remove commands to INBC

### Security
 - (dependabot) - Updated cryptography from 41.0.0 to 41.0.2
 - (dependabot) - Updated cryptography from 41.0.2 to 41.0.3
 - Updated golang runtime from 1.20.5 to 1.20.6
 - (533039) Added Intel standard compiler flags and settings to golang builds
 - (533037) CT72 - Secure Configuration Guidance: remove all remaining Telit references
 - Update to Python 3.11 to address some CVEs.
 - Update Windows Dockerfile to pull in Python 3.11.5 to address some CVEs.

## 4.1.2 - 2023-06-29

### Fixed
 - RTC 531066 - [TC Base] [Bug] Cloud Adapter disconnected upon provisioned
 - RTC 532217 - [TC Base] [Bug] Cloud Adapter cannot connect to Azure

### Security
 - Updated Windows Python version to pull in security updates

## 4.1.1 - 2023-06-23

NOTE: update log path has changed to /var/log/inbm-update-status.log

### Fixed
 - RTC 530729 - Fix AOTA update log file show Reboot Failed although platform already rebooted and application updated
 - RTC 530881 - Fix JSON update log/access
 - RTC 530960 - Fix INBC SOTA observe post-install check and rollback on EXT4
 - RTC 530992 - [TC Base] [Bug] Cloudadapter Agent failed to start - TypeError: object of type 'int' has no len()

## 4.1.0 - 2023-06-13

### Added
 - RTC 530033 - Add AOTA Applicaiton Update command to INBC
 - RTC 530032 - Add INBC SOTA update, download-only and no-download modes 
 - RTC 529914 - Implement OTA logger
 - RTC 529912 - Add a reboot option (optional) in OTA manifest for FOTA, SOTA and POTA
 - RTC 529913 - Update INBC to take in the optional reboot option in an OTA cmd

### Fixed
 - RTC 530482 - Remove 'force' option in OTA's
 - RTC 530846 - INBC AOTA Application update command to check package fetch from trusted repo

## 4.0.1 - 2023-05-26

### Security
 - RTC 529956 - [UCC Win] Bug: C:\intel-manageability\ directory can be written by non-admin user
 - RTC 529951 - Cloudadapter does not check if certain files are symlinks
 - Increased bit size when generating TLS keys
 - Updated pypi requests to fix dependabot security alert

### Changed
 - Added recommendation to use BitLocker when installing in Windows.


## 4.0.0 - 2023-05-16

### Added
 - Added Windows output (UCC only) from main build

### Fixed
 - RTC 528514 - [Defect] [UCC] Send telemetry value as-is rather than quoting
 - RTC 528654 - [Defect] Remove parameters from INBC for version, manufacturer, product, and vendor for both POTA and FOTA commands
 - RTC 529947 - Fix UCC bitsize 

### Security
 - RTC 528652 Mask Confidential data (Username & Password) of OTA is exposed in logs
 - RTC 529258 Adjust Windows build to address 3rd party vulnerabilities
 - Removed some unneeded libraries with vulnerabilities

## 3.0.15 - 2023-04-14

### Added
 - RTC 527671 Allow hostnames for Server IP in provision script
 - RTC 527023,527027 - Add docker notes to README.md and download link to Thingsboard docs
 - RTC 527025 - Add to INBC README on how to provision-tc with no cloud--"inbc only mode"
 - RTC 527028 - Add notes to INBC fota section to mention about URL configuration
 - RTC 527026 - Add notes to INBC docs
 - RTC 523847 - Support for Thingsboard 3.4.2
 - Added UCC mode for INBM installer and cloud adapter

### Fixed
 - RTC 498253 - Fix duplicate of DBS remove operation in docker-compose OTA
 - RTC 518125 - Fix Missing DBS log when docker image is removed
 - RTC 518127 - Fix DBS not removing failed container and failed image
 - RTC 517481 - Fix DBS image is removed when there is DBS container doesn't pass DBS check
 - HSD 15012036803 - Fix for few telemetry data of the OTA update is not published to Thingsboard cloud
 - RTC 517426 - Network check added after reboot for SOTA.
 - RTC 522583 - Added a command to fix for SOTA update fail due to apt-get -yq upgrade failed
 - JIRA NEXMGMT-16 - Added fix for configuration file not removed if config Load fail
 - RTC 527018 - Fixed miscellaneous build issues when building from repo root
 - RTC 527058 - Cloudadapter proxy error during startup (Azure)
 - RTC 527059 - Overall FOTA result is not publish to cloud (Azure)
 - RTC 527158, 527530: Installation fixes for UCC


### Removed
 - RTC 525534 - Remove Bit Creek from INBC code and documentation

### Security
 - RTC 527078 - Change golang-runtime 1.18 to 1.20
 - Harden tarfile extraction against path traversal attacks
 - Bump cryptography from 3.4.8 to 30.9.1 in /inbm/dispatcher-agent
 - RTC 526357 - security.md file for SDL CT256

## 3.0.14 - 2022-11-07

### Fixed
 - RTC 521500      - Fixed build error by updating PyInstaller to 5.6.2
 - RTC 520951      - Remove references to 'inbm-lib' from requirements.txt in intel-inb-manageability repository
 - HSD 15011727901 - Fix POTA/INBC POTA print "Firmware Update Aborted" message after firmware update is success
 - HSD 15011730318 - Fix INBC FOTA/POTA not supporting "guid" arguments

### Removed
 - RTC 517780 - Remove Ubuntu 18.04 support

## 3.0.13 - 2022-08-07

### Added
 - RTC 517782 - Add Ubuntu 22.04 support for INBM TC including integration test
 - RTC 517781 - Allow installation on Debian bullseye

### Fixed
 - RTC 517230 - Added fix for telemetry agent to receive latest values after performing config set OTA and restart of telemetry agent
 - RTC 517028 - Set schema boundary limits for telemetry configuration values
 - RTC 498253 - Fix duplicate of DBS remove operation in docker-compose OTA

## 3.0.12 - 2022-07-14

### Fixed
 - RTC 509640      - Shortened the SWBOM publish timer and added logic to cancel and update the timer
 - HSD 16016950467 - Missing AppArmor profile entries under /sys for diagnostic agent
 - HSD 15011298374 - Missing lxc-common dependencies for .debs/AppArmor
 - HSD 15011258925 - Kernel modules missing after AOTA update HDDL driver
 - HSD 15011243931 - Fix cloudadapter-agent disconnection issue
 - HSD 16016950467 - Add missing AppArmor entries for MTL-P Ubuntu
 - HSD 15011480329 - Fix INBC POTA fail while executing SOTA in ubuntu

### Added
 - HSD 15011298299, RTC 515263 - Support non-LTS versions of Ubuntu
 - RTC 516194 Add Query OTA cmd to ThingsBoard Batch dashboard
 - RTC 496923 - Changed return status during preinstall check fail from 302 to 400 and updated the error message 

### Security
 - Updated trtl dependencies

## 3.0.11 - 2022-05-17

### Fixed
 - HSD 15010509095 - INBC fail to return correct Exit Code for difference scenario (-4/-6/-11)
 - HSD 15010982715 - inbm-vision failed to receive query request from cloud
 - HSD 15011009937 - Remove POTA Failure error on Success
 - HSD 15010766920 - Fix Telemetry apparmor issue on Yocto
 - HSD 15011207622 - Fixed SOTA update failed due to mender command changed
 - RTC 513178 - apt-get failed to update from a different location for the main Ubuntu sources
 - RTC 497932 - Incorrect error message when OTA fetching fail
 - HSD 15011248619 - Support Signature argument in INBC Load command

### Added
- RTC 508495 Support INBC Config Append command
- RTC 508497 Support INBC Config Remove command
- RTC 497530 Add fields in Thingsboard and Azure to support Query command via button click.
- RTC 500237 - Remove DBS messages from appearing in INBC
- RTC 514101 - Remove support of remove and append command for apt source in configuration file
- RTC 515264 - [INBM] [SOTA] Execute 'apt-get -f install -y' after update and prior to upgrade commands

## 3.0.10 - 2022-03-28

 - RTC 509991 Updated docker stats dashboard to display units for readability.
 - HSD 15010649794 - INBC POTA/SOTA release date incorrect, SOTA schema change
 - HSD 15010868044 - Remove checking for isfile on destination before moving file
 - HSD 15010868047 - "Unsupported OS" when running POTA via INBC in CentOS container
 - RTC 511101 - Handle the null char in a URI
 - HSD 15010918893 INBM does not reject unsupported file type
 - Fixed new build error discovered by clearing docker cache and rebuilding
 - HSD 15010766920 - Apparmor issue querying swbom information

## Security
 - RTC 510928 - Upgrade 3rd party deps to address CVE-2022-24921, CVE-2022-23648.
 - Update docker/distribution dependency for trtl to address GitHub security warning
 - Updated golang runtime for trtl and inb-provision-{certs, cloud, ota-cert}. Previous runtime (1.17.8) had a number of CVEs associated with it. New runtime version is 1.18.0.

## 3.0.9 - 2022-03-08
NOTE: This release has not yet been security tested.

## Fixed
 - Fixed that x86_64 Yocto output files were missing inbm- prefix
 - RTC 508366 - Fix Issues affecting Docker Stats command for AOTA and Dynamic Telemetry
 - RTC 508708 - Improve usability of AOTA Docker List command
 - RTC 508698 - [BUG] Diagnostic returns inbm-telemetry not running and fails OTA checks blocking the OTA
 - RTC 508367 - Fix Thingsboard 3.3 files to support Batch updates
 - RTC 508935 - [BUG] Dispatcher can't handle missing sota cache directory
 - RTC 508936 - Upgrading networkmanager fails during SOTA in container
 - HSD 15010715189 - Telemetry service failed to start when unable to find mender file
 - RTC 509436 - [BUG] SOTA in docker container cannot take snapshot in btrfs
 - HSD 15010407028 - Remove <hash_algorithm> tag before sending provisionNode manifest to vision-agent
 - No longer upload custom tpm2 debs with 21.10 PPA deploy script
 - RTC 509442 - [BUG] docker-compose fails in container due to docker-compose not being installed in container
 - RTC 509493 - [BUG] docker service is running unnecessarily in container, in container mod
 - RTC 509440 - Remove testing entries from intel_manageability.conf in release builds
 - RTC 509438 - [BUG] When installing .deb file (driver update) in container, .deb should be installed in host
 - RTC 495463 - Fix existing driver get uninstalled if AOTA update failed using .deb file package
 - RTC 509509 - Fixes a bug on develop branch that prevents reboot.
 - RTC 508711 - [BUG] Fix Thingsboard Docker Stats widget to display data
 - RTC 509640 - [BUG] INBC Query(swbom) to exit successfully 

### Added
 - (507873) Added support for Ubuntu 21.10
 - (507914) Add script to deploy .debs to a PPA hosted on Artifactory
 - (508492, 508493) [INBM] Support INBC Config commands(Get,Set)
 - (508494) [INBM] Support INBC Config Load command
 
### Changed
 - (508706) - Change dynamic telemetry tag from ContainersCpuPercentage to ContainerStats

### Security
- RTC 510268: Updated golang runtime for trtl and inb-provision-{certs, cloud, ota-cert}. Previous runtime (1.17.6/1.17.6) had a number of CVEs associated with it. New runtime version is 1.17.8.

## 3.0.8 - 2022-01-24

### Fixed
 - 505595, HSD 15010407028 - Fix provisionNode command failed in Signature check
 - HSD 15010510035 - Fix node service fail to autostart after freshly flash
 - HSD 15010519087, 15010575546, 15010584480 - Fix SSL search path to work on Yocto, using /etc/ssl/ca-certificates.crt on all systems.

### Security
 - RTC 507867: Updated golang runtime for trtl and inb-provision-{certs, cloud, ota-cert}. Previous runtime (1.16.2/1.16.3) had a number of CVEs associated with it. New runtime version is 1.17.6.
 - RTC 507867: Updated trtl dependency to clear a third-party CVE result associated with containerd.

## 3.0.7 - 2022-01-04

### Fixed
 - Build from normal Internet connection fixed.

## 3.0.6 - 2021-12-31
This is the first open source release.

### Changed
 - (505457) Fix INBM Ubuntu Installation guide
 - (505458) Format Azure guide
 - Other documentation tweaks and updates

## 3.0.0-3.0.5 - 2021-12-16
These are the open source release candidates.

### Added
 - 47352, 47353 [TC] Support SWBOM Query command [Dispatcher-agent, Telemetry-agent]
 - 47354 - [INBC] Query command support for INBM.

### Fixed
 - Yocto-specific entries for AppArmor have been added to match
   new binary paths in the default arm64 Yocto build.
 - 47838, HSD-15010220936 - Temporary aota package not removed after AOTA success/fail

### Fixed
 - Yocto-specific AppArmor files are now generated correctly.
 - HSD 15010039534 - Fix telemetry not retry RAS notification registration after registration failure

### Changed
 - Documentation updated and improved

### Security
 - (505490) Upgraded trtl dependencies to address CVE-2021-41190 in specs-go 1.0.1
 - (RTC 503878) Ensure dispatcher agent always blanks username and password in logs
<|MERGE_RESOLUTION|>--- conflicted
+++ resolved
@@ -13,10 +13,7 @@
 
 ### Security
  - dependabot: update cryptography from 41.0.3 to 41.0.4
-<<<<<<< HEAD
  - update urllib3 from 1.26.16 to 1.26.17 (addresses CVE-2023-43804 in urllib3)
-=======
->>>>>>> fa172155
 
 ## 4.1.3 - 2023-09-05
 
