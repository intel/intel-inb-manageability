# Changelog
All notable changes to this project will be documented in this file.

The format is based on [Keep a Changelog](http://keepachangelog.com/en/1.0.0/).

## NEXT - ?

## Fixed
 - Fixed that x86_64 Yocto output files were missing inbm- prefix
 - RTC 508366 - Fix Issues affecting Docker Stats command for AOTA and Dynamic Telemetry
 - RTC 508708 - Improve usability of AOTA Docker List command
 - RTC 508698 - [BUG] Diagnostic returns inbm-telemetry not running and fails OTA checks blocking the OTA
 - RTC 508367 - Fix Thingsboard 3.3 files to support Batch updates
 - RTC 508935 - [BUG] Dispatcher can't handle missing sota cache directory
 - RTC 508936 - Upgrading networkmanager fails during SOTA in container
 - HSD 15010715189 - Telemetry service failed to start when unable to find mender file
<<<<<<< HEAD
 - RTC 509436 - [BUG] SOTA in docker container cannot take snapshot in btrfs
=======
 - HSD 15010407028 - Remove <hash_algorithm> tag before sending provisionNode manifest to vision-agent
>>>>>>> 0f06833e

### Added
 - (507873) Added support for Ubuntu 21.10
 - (507914) Add script to deploy .debs to a PPA hosted on Artifactory
 - (508492, 508493) [INBM] Support INBC Config commands(Get,Set)

### Changed
 - (508706) - Change dynamic telemetry tag from ContainersCpuPercentage to ContainerStats

## 3.0.8 - 2022-01-24

### Fixed
 - 505595, HSD 15010407028 - Fix provisionNode command failed in Signature check
 - HSD 15010510035 - Fix node service fail to autostart after freshly flash
 - HSD 15010519087, 15010575546, 15010584480 - Fix SSL search path to work on Yocto, using /etc/ssl/ca-certificates.crt on all systems.

### Security
 - RTC 507867: Updated golang runtime for trtl and inb-provision-{certs, cloud, ota-cert}. Previous runtime (1.16.2/1.16.3) had a number of CVEs associated with it. New runtime version is 1.17.6.
 - RTC 507867: Updated trtl dependency to clear a third-party CVE result associated with containerd.

## 3.0.7 - 2022-01-04

### Fixed
 - Build from normal Internet connection fixed.

## 3.0.6 - 2021-12-31
This is the first open source release.

### Changed
 - (505457) Fix INBM Ubuntu Installation guide
 - (505458) Format Azure guide
 - Other documentation tweaks and updates

## 3.0.0-3.0.5 - 2021-12-16
These are the open source release candidates.

### Added
 - 47352, 47353 [TC] Support SWBOM Query command [Dispatcher-agent, Telemetry-agent]
 - 47354 - [INBC] Query command support for INBM.

### Fixed
 - Yocto-specific entries for AppArmor have been added to match
   new binary paths in the default arm64 Yocto build.
 - 47838, HSD-15010220936 - Temporary aota package not removed after AOTA success/fail

### Fixed
 - Yocto-specific AppArmor files are now generated correctly.
 - HSD 15010039534 - Fix telemetry not retry RAS notification registration after registration failure

### Changed
 - Documentation updated and improved

### Security
 - (505490) Upgraded trtl dependencies to address CVE-2021-41190 in specs-go 1.0.1
 - (RTC 503878) Ensure dispatcher agent always blanks username and password in logs
<|MERGE_RESOLUTION|>--- conflicted
+++ resolved
@@ -14,11 +14,8 @@
  - RTC 508935 - [BUG] Dispatcher can't handle missing sota cache directory
  - RTC 508936 - Upgrading networkmanager fails during SOTA in container
  - HSD 15010715189 - Telemetry service failed to start when unable to find mender file
-<<<<<<< HEAD
  - RTC 509436 - [BUG] SOTA in docker container cannot take snapshot in btrfs
-=======
  - HSD 15010407028 - Remove <hash_algorithm> tag before sending provisionNode manifest to vision-agent
->>>>>>> 0f06833e
 
 ### Added
  - (507873) Added support for Ubuntu 21.10
