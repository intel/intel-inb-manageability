# Changelog
All notable changes to this project will be documented in this file.

The format is based on [Keep a Changelog](http://keepachangelog.com/en/1.0.0/).

## NEXT - YYYY-MM-DD
### Added
 - Updated proto files to add new RPC calls to allow edge node to update
   its status with INBS.

### Fixed
 - (NEXMANAGE-746) Add extra sleeptime in INBM tpm script to resolve ARL platform issue

### Security
 - Updated 'docker' go library version in trtl to 25.0.6, fixing CVE-2024-41110
 - Updated 'cryptography' Python library in dispatcher to 43.0.1, fixing GHSA-h4gh-qq45-vh27.

### Changed
<<<<<<< HEAD
 - (NEXMANAGE-744) Remove `psutil` in favor if `shutil.disk_usage` to save space
 - (NEXMANAGE-744) Don't pull in `dmidecode` in `inbm-lib` -- pull in only in `telemetry`
=======
 - Removed all references to `future` library as we do not use Python 2
>>>>>>> 97016687

## 4.2.5 - 2024-09-04
### Fixed
 - Added #!/usr/bin/python3 lines to agents to work in source install mode.

## 4.2.4.3 - 2024-08-27
### Fixed
 - (NEX-9338) Fixed interactive ui error in no-download and download-only mode.

## 4.2.4.2 - 2024-08-09
### Fixed
 - (NEXMANAGE-493) Fixed dispatcher error in getting granular log during download-only mode

## 4.2.4.1 - 2024-08-01
### Fixed
 - (NEXMANAGE-453) Update dispatcher yocto apparmor for accessing database.

## 4.2.4 - 2024-07-24

### Added
 - Added INBS cloud with Ping support to Cloudadapter
 - Added firmware update support to Arrow Lake specifically using a generic script that will work for any platform using fwupdtool
 - (NEXMANAGE-259) Update status enhancements(granular package level data) in INBM
 - (NEXMANAGE-314) Fixed Cloudadapter sometimes sends INBS commands to Dispatcher before it's fully up
 - (NEXMANAGE-314) Send response immediately for immediately scheduling

### Fixed
 - Fixed some Yocto issues found after migrating to scarthgap
 - (NEXARL-195) Fixed device tree detection check on systems that implement only part of device tree
 - (NEXARL-279) Fixed system would not be able to access secret volume after fwupd on Arrow Lake platform
 - (NEXMANAGE-430) Fixed Ping completed but cloudadapter shows error message

### Security
 - Bump requests from 2.31.0 to 2.32.2 in multiple agents resolving detected 3rd party CVE: CVE-2024-35195
 - Bump urllib3 from 1.26.18 to 1.26.19 in cloudadapter agent and dispatcher agent resolving detected 3rd party CVE: CVE-2024-37891
 - Bump setuptools from 65.5.1 to 70.0.0 in multiple agents resolving detected 3rd party CVE: CVE-2024-6345
 - Bump certifi from 2023.7.22 to 2024.07.04 in dispatcher agent resolving detected 3rd party CVE: CVE-2024-39689
 - Bump golang-runtime from 1.20.14 to 1.22.5 in all go binaries resolving detected 3rd party CVE: CVE-2024-24790

## 4.2.3 - 2024-05-02

### Changed
 - Moved service files from /lib to /usr/lib for all Linux OSes

### Security
 - Bump golang.org/x/net from 0.17.0 to 0.23.0 in /inbm/trtl resolving detected 3rd party CVE: CVE-2023-45288

## 4.2.2 - 2024-03-26

### Changed
 - Removed remaining Bit Creek code including 'Target' references from the manifest schema.

### Fixed
 - RTC 539880 - Fix encountered disconnected with code 7 after successfully provision to Azure cloud

 - Bump cryptography to 42.0.4, resolving CVE-2024-26130
 - Bump github.com/docker/docker from 24.0.7+incompatible to 24.0.9+incompatible in /inbm/trtl, resolving CVE-2024-21626 and CVE-2024-24557 (NOTE: trtl does not use runc or Docker Engine, so these CVEs would not actually apply to this project)

## 4.2.1 - 2024-02-16

### Changed
 - Added --build-windows and --build-check flags to build scripts to allow optional skipping of Windows build and unit tests/mypy checks. One example scenario where this would be useful would be building an official version that has already been validated and unit tests already run, to reduce build time. Another scenario would be to skip the Windows build if the user only needs a Linux build.

### Fixed
 - RTC 538468 - paho-mqtt upgrade broke cloudadapter's mqtt connections. Fixed proxy setting code to not override all sockets with proxy as paho-mqtt 1.6.0 relies on listening/connecting to localhost to set up sockets, and this doesn't work with a global proxy on all sockets.
 - RTC 538549 - improved errors when unable to fetch from URLs. For example, if INBM receives a "404 Not Found" it will return this as part of its error instead of simply returning a generic error message about being unable to fetch the URL.
 - RTC 538524 - GUID missing when not provided by manifest when running fwupdate tool
 - RTC 530960 - Fix SOTA snapshot conditions to not reboot twice on EXT4 system  

### Security
 - RTC 537811 - Bump cryptography from 41.0.6 to 42.0.2 in /inbm/dispatcher-agent (addresses CVE-2023-5678, CVE-2023-6129)

## 4.2.0 - 2024-01-23

### Changed
 - RTC 536078 - Added package list option to inbc, cloud, and internal manifest. This allows SOTA to run an install/upgrade command on a set of individual packages rather than all installed packages.
 - (BREAKING CHANGE) RTC 536910 - [source] Remove ubuntuAptSource INBM configuration tag and underlying code; replaced with source command.

### Added
 - RTC 536601 - Added 'source' command to INBM. This command manages `/etc/apt/sources.list` and `/etc/apt/sources.list.d/*` and associated gpg keys on Ubuntu.
 - RTC 537769 -  Added verification of GPG key URIs against a list of trusted repositories for enhanced security

check if sourceApplication Gpg key URL is in trusted repo
### Fixed
 - RTC 534426 - Could not write to /var/log/inbm-update-status.log on Yocto due to /var/log being a symlink to /var/volatile/log.
 - RTC 523677 - Improve INBC error logging - invalid child tag not printed
 - RTC 522583 - Fix missing SOTA logs
 - RTC 534998 - Fix SOTA failure due to snapshot error 
 - Fixed some mismatched types in abstract classes vs subtypes in dispatcher agent
 - Fixed some container mode issues

### Security
 - RTC 533615 - Validate GUID format in manifest using XML schema.  
 -              Ensure the GUID in the manifest if provided matches one of the GUIDs on the system before performing a FOTA.
 - dependabot: update golang.org/x/net from 0.14.0 to 0.17.0 in /inbm/trtl (addresses CVE-2023-39325, CVE-2023-44487)
 - update pypi urllib3 from 1.26.17 to 1.26.18 (addresses CVE-2023-45803 in urllib3)
 - dependabot: bump github.com/docker/docker from 24.0.5+incompatible to 24.0.7+incompatible in /inbm/trtl (addresses GHSA-jq35-85cj-fj4p)
 - update included reference certifi source code from 2020.12.05 to 2023.7.22, which was not a security issue per se but was flagged in BDBA as it contains CVE-2022-23491 and CVE-2023-37920
 - dependabot: Bump pyinstaller from 5.13.0 to 5.13.1 in all agents/programs (addresses CVE-2023-49797)
 - RTC 536046 - Add a workflow to perform signature checks for AOTA packages if user enrolled a key during provisioning

## 4.1.4 - 2023-10-11

### Fixed
 - RTC 533936 - [INBM] Fix sota Kernel upgrade failure

### Added
 - Add firmware update database entry for NUC12WSHv5 using /usr/bin/iFlashVLnx64. This tool can be downloaded from https://www.intel.com/content/www/us/en/download/19504/intel-aptio-v-uefi-firmware-integrator-tools-for-intel-nuc.html

### Security
 - dependabot: update cryptography from 41.0.3 to 41.0.4
 - update urllib3 from 1.26.16 to 1.26.17 (addresses CVE-2023-43804 in urllib3)

## 4.1.3 - 2023-09-05

### Fixed
 - RTC 532663 - [INBM][UCC][Bug] During every Windows reboot there will be a temporary folder created
 - RTC 531795 - [Bug] inbc defaults to deviceReboot=yes even with download-only mode
 - RTC 531796 - [Bug] dispatcher reboots device after failed update even in download-only mode
 - RTC [533020] - Fix SOTA to  handle dpkg interactive prompt
 - RTC 532662 - [INBM][UCC][Bug] INBM fails to send telemetry when IP is changed manually
 - Changed golang builds to not depend on glibc.
 - Updated OpenSSL download path in Windows installer.

### Added
- RTC 532655 - Add AOTA docker-compose up,down and pull commands to INBC
- RTC 532848 - Add AOTA docker pull, import, load and remove commands to INBC

### Security
 - (dependabot) - Updated cryptography from 41.0.0 to 41.0.2
 - (dependabot) - Updated cryptography from 41.0.2 to 41.0.3
 - Updated golang runtime from 1.20.5 to 1.20.6
 - (533039) Added Intel standard compiler flags and settings to golang builds
 - (533037) CT72 - Secure Configuration Guidance: remove all remaining Telit references
 - Update to Python 3.11 to address some CVEs.
 - Update Windows Dockerfile to pull in Python 3.11.5 to address some CVEs.

## 4.1.2 - 2023-06-29

### Fixed
 - RTC 531066 - [TC Base] [Bug] Cloud Adapter disconnected upon provisioned
 - RTC 532217 - [TC Base] [Bug] Cloud Adapter cannot connect to Azure

### Security
 - Updated Windows Python version to pull in security updates

## 4.1.1 - 2023-06-23

NOTE: update log path has changed to /var/log/inbm-update-status.log

### Fixed
 - RTC 530729 - Fix AOTA update log file show Reboot Failed although platform already rebooted and application updated
 - RTC 530881 - Fix JSON update log/access
 - RTC 530960 - Fix INBC SOTA observe post-install check and rollback on EXT4
 - RTC 530992 - [TC Base] [Bug] Cloudadapter Agent failed to start - TypeError: object of type 'int' has no len()

## 4.1.0 - 2023-06-13

### Added
 - RTC 530033 - Add AOTA Applicaiton Update command to INBC
 - RTC 530032 - Add INBC SOTA update, download-only and no-download modes 
 - RTC 529914 - Implement OTA logger
 - RTC 529912 - Add a reboot option (optional) in OTA manifest for FOTA, SOTA and POTA
 - RTC 529913 - Update INBC to take in the optional reboot option in an OTA cmd

### Fixed
 - RTC 530482 - Remove 'force' option in OTA's
 - RTC 530846 - INBC AOTA Application update command to check package fetch from trusted repo

## 4.0.1 - 2023-05-26

### Security
 - RTC 529956 - [UCC Win] Bug: C:\intel-manageability\ directory can be written by non-admin user
 - RTC 529951 - Cloudadapter does not check if certain files are symlinks
 - Increased bit size when generating TLS keys
 - Updated pypi requests to fix dependabot security alert

### Changed
 - Added recommendation to use BitLocker when installing in Windows.


## 4.0.0 - 2023-05-16

### Added
 - Added Windows output (UCC only) from main build

### Fixed
 - RTC 528514 - [Defect] [UCC] Send telemetry value as-is rather than quoting
 - RTC 528654 - [Defect] Remove parameters from INBC for version, manufacturer, product, and vendor for both POTA and FOTA commands
 - RTC 529947 - Fix UCC bitsize 

### Security
 - RTC 528652 Mask Confidential data (Username & Password) of OTA is exposed in logs
 - RTC 529258 Adjust Windows build to address 3rd party vulnerabilities
 - Removed some unneeded libraries with vulnerabilities

## 3.0.15 - 2023-04-14

### Added
 - RTC 527671 Allow hostnames for Server IP in provision script
 - RTC 527023,527027 - Add docker notes to README.md and download link to Thingsboard docs
 - RTC 527025 - Add to INBC README on how to provision-tc with no cloud--"inbc only mode"
 - RTC 527028 - Add notes to INBC fota section to mention about URL configuration
 - RTC 527026 - Add notes to INBC docs
 - RTC 523847 - Support for Thingsboard 3.4.2
 - Added UCC mode for INBM installer and cloud adapter

### Fixed
 - RTC 498253 - Fix duplicate of DBS remove operation in docker-compose OTA
 - RTC 518125 - Fix Missing DBS log when docker image is removed
 - RTC 518127 - Fix DBS not removing failed container and failed image
 - RTC 517481 - Fix DBS image is removed when there is DBS container doesn't pass DBS check
 - HSD 15012036803 - Fix for few telemetry data of the OTA update is not published to Thingsboard cloud
 - RTC 517426 - Network check added after reboot for SOTA.
 - RTC 522583 - Added a command to fix for SOTA update fail due to apt-get -yq upgrade failed
 - JIRA NEXMGMT-16 - Added fix for configuration file not removed if config Load fail
 - RTC 527018 - Fixed miscellaneous build issues when building from repo root
 - RTC 527058 - Cloudadapter proxy error during startup (Azure)
 - RTC 527059 - Overall FOTA result is not publish to cloud (Azure)
 - RTC 527158, 527530: Installation fixes for UCC


### Removed
 - RTC 525534 - Remove Bit Creek from INBC code and documentation

### Security
 - RTC 527078 - Change golang-runtime 1.18 to 1.20
 - Harden tarfile extraction against path traversal attacks
 - Bump cryptography from 3.4.8 to 30.9.1 in /inbm/dispatcher-agent
 - RTC 526357 - security.md file for SDL CT256

## 3.0.14 - 2022-11-07

### Fixed
 - RTC 521500      - Fixed build error by updating PyInstaller to 5.6.2
 - RTC 520951      - Remove references to 'inbm-lib' from requirements.txt in intel-inb-manageability repository
 - HSD 15011727901 - Fix POTA/INBC POTA print "Firmware Update Aborted" message after firmware update is success
 - HSD 15011730318 - Fix INBC FOTA/POTA not supporting "guid" arguments

### Removed
 - RTC 517780 - Remove Ubuntu 18.04 support

## 3.0.13 - 2022-08-07

### Added
 - RTC 517782 - Add Ubuntu 22.04 support for INBM TC including integration test
 - RTC 517781 - Allow installation on Debian bullseye

### Fixed
 - RTC 517230 - Added fix for telemetry agent to receive latest values after performing config set OTA and restart of telemetry agent
 - RTC 517028 - Set schema boundary limits for telemetry configuration values
 - RTC 498253 - Fix duplicate of DBS remove operation in docker-compose OTA

## 3.0.12 - 2022-07-14

### Fixed
 - RTC 509640      - Shortened the SWBOM publish timer and added logic to cancel and update the timer
 - HSD 16016950467 - Missing AppArmor profile entries under /sys for diagnostic agent
 - HSD 15011298374 - Missing lxc-common dependencies for .debs/AppArmor
 - HSD 15011258925 - Kernel modules missing after AOTA update HDDL driver
 - HSD 15011243931 - Fix cloudadapter-agent disconnection issue
 - HSD 16016950467 - Add missing AppArmor entries for MTL-P Ubuntu
 - HSD 15011480329 - Fix INBC POTA fail while executing SOTA in ubuntu

### Added
 - HSD 15011298299, RTC 515263 - Support non-LTS versions of Ubuntu
 - RTC 516194 Add Query OTA cmd to ThingsBoard Batch dashboard
 - RTC 496923 - Changed return status during preinstall check fail from 302 to 400 and updated the error message 

### Security
 - Updated trtl dependencies

## 3.0.11 - 2022-05-17

### Fixed
 - HSD 15010509095 - INBC fail to return correct Exit Code for difference scenario (-4/-6/-11)
 - HSD 15010982715 - inbm-vision failed to receive query request from cloud
 - HSD 15011009937 - Remove POTA Failure error on Success
 - HSD 15010766920 - Fix Telemetry apparmor issue on Yocto
 - HSD 15011207622 - Fixed SOTA update failed due to mender command changed
 - RTC 513178 - apt-get failed to update from a different location for the main Ubuntu sources
 - RTC 497932 - Incorrect error message when OTA fetching fail
 - HSD 15011248619 - Support Signature argument in INBC Load command

### Added
- RTC 508495 Support INBC Config Append command
- RTC 508497 Support INBC Config Remove command
- RTC 497530 Add fields in Thingsboard and Azure to support Query command via button click.
- RTC 500237 - Remove DBS messages from appearing in INBC
- RTC 514101 - Remove support of remove and append command for apt source in configuration file
- RTC 515264 - [INBM] [SOTA] Execute 'apt-get -f install -y' after update and prior to upgrade commands

## 3.0.10 - 2022-03-28

 - RTC 509991 Updated docker stats dashboard to display units for readability.
 - HSD 15010649794 - INBC POTA/SOTA release date incorrect, SOTA schema change
 - HSD 15010868044 - Remove checking for isfile on destination before moving file
 - HSD 15010868047 - "Unsupported OS" when running POTA via INBC in CentOS container
 - RTC 511101 - Handle the null char in a URI
 - HSD 15010918893 INBM does not reject unsupported file type
 - Fixed new build error discovered by clearing docker cache and rebuilding
 - HSD 15010766920 - Apparmor issue querying swbom information

## Security
 - RTC 510928 - Upgrade 3rd party deps to address CVE-2022-24921, CVE-2022-23648.
 - Update docker/distribution dependency for trtl to address GitHub security warning
 - Updated golang runtime for trtl and inb-provision-{certs, cloud, ota-cert}. Previous runtime (1.17.8) had a number of CVEs associated with it. New runtime version is 1.18.0.

## 3.0.9 - 2022-03-08
NOTE: This release has not yet been security tested.

## Fixed
 - Fixed that x86_64 Yocto output files were missing inbm- prefix
 - RTC 508366 - Fix Issues affecting Docker Stats command for AOTA and Dynamic Telemetry
 - RTC 508708 - Improve usability of AOTA Docker List command
 - RTC 508698 - [BUG] Diagnostic returns inbm-telemetry not running and fails OTA checks blocking the OTA
 - RTC 508367 - Fix Thingsboard 3.3 files to support Batch updates
 - RTC 508935 - [BUG] Dispatcher can't handle missing sota cache directory
 - RTC 508936 - Upgrading networkmanager fails during SOTA in container
 - HSD 15010715189 - Telemetry service failed to start when unable to find mender file
 - RTC 509436 - [BUG] SOTA in docker container cannot take snapshot in btrfs
 - HSD 15010407028 - Remove <hash_algorithm> tag before sending provisionNode manifest to vision-agent
 - No longer upload custom tpm2 debs with 21.10 PPA deploy script
 - RTC 509442 - [BUG] docker-compose fails in container due to docker-compose not being installed in container
 - RTC 509493 - [BUG] docker service is running unnecessarily in container, in container mod
 - RTC 509440 - Remove testing entries from intel_manageability.conf in release builds
 - RTC 509438 - [BUG] When installing .deb file (driver update) in container, .deb should be installed in host
 - RTC 495463 - Fix existing driver get uninstalled if AOTA update failed using .deb file package
 - RTC 509509 - Fixes a bug on develop branch that prevents reboot.
 - RTC 508711 - [BUG] Fix Thingsboard Docker Stats widget to display data
 - RTC 509640 - [BUG] INBC Query(swbom) to exit successfully 

### Added
 - (507873) Added support for Ubuntu 21.10
 - (507914) Add script to deploy .debs to a PPA hosted on Artifactory
 - (508492, 508493) [INBM] Support INBC Config commands(Get,Set)
 - (508494) [INBM] Support INBC Config Load command
 
### Changed
 - (508706) - Change dynamic telemetry tag from ContainersCpuPercentage to ContainerStats

### Security
- RTC 510268: Updated golang runtime for trtl and inb-provision-{certs, cloud, ota-cert}. Previous runtime (1.17.6/1.17.6) had a number of CVEs associated with it. New runtime version is 1.17.8.

## 3.0.8 - 2022-01-24

### Fixed
 - 505595, HSD 15010407028 - Fix provisionNode command failed in Signature check
 - HSD 15010510035 - Fix node service fail to autostart after freshly flash
 - HSD 15010519087, 15010575546, 15010584480 - Fix SSL search path to work on Yocto, using /etc/ssl/ca-certificates.crt on all systems.

### Security
 - RTC 507867: Updated golang runtime for trtl and inb-provision-{certs, cloud, ota-cert}. Previous runtime (1.16.2/1.16.3) had a number of CVEs associated with it. New runtime version is 1.17.6.
 - RTC 507867: Updated trtl dependency to clear a third-party CVE result associated with containerd.

## 3.0.7 - 2022-01-04

### Fixed
 - Build from normal Internet connection fixed.

## 3.0.6 - 2021-12-31
This is the first open source release.

### Changed
 - (505457) Fix INBM Ubuntu Installation guide
 - (505458) Format Azure guide
 - Other documentation tweaks and updates

## 3.0.0-3.0.5 - 2021-12-16
These are the open source release candidates.

### Added
 - 47352, 47353 [TC] Support SWBOM Query command [Dispatcher-agent, Telemetry-agent]
 - 47354 - [INBC] Query command support for INBM.

### Fixed
 - Yocto-specific entries for AppArmor have been added to match
   new binary paths in the default arm64 Yocto build.
 - 47838, HSD-15010220936 - Temporary aota package not removed after AOTA success/fail

### Fixed
 - Yocto-specific AppArmor files are now generated correctly.
 - HSD 15010039534 - Fix telemetry not retry RAS notification registration after registration failure

### Changed
 - Documentation updated and improved

### Security
 - (505490) Upgraded trtl dependencies to address CVE-2021-41190 in specs-go 1.0.1
 - (RTC 503878) Ensure dispatcher agent always blanks username and password in logs
<|MERGE_RESOLUTION|>--- conflicted
+++ resolved
@@ -16,12 +16,9 @@
  - Updated 'cryptography' Python library in dispatcher to 43.0.1, fixing GHSA-h4gh-qq45-vh27.
 
 ### Changed
-<<<<<<< HEAD
  - (NEXMANAGE-744) Remove `psutil` in favor if `shutil.disk_usage` to save space
  - (NEXMANAGE-744) Don't pull in `dmidecode` in `inbm-lib` -- pull in only in `telemetry`
-=======
- - Removed all references to `future` library as we do not use Python 2
->>>>>>> 97016687
+ - (NEXMANAGE-744) Removed all references to `future` library as we do not use Python 2
 
 ## 4.2.5 - 2024-09-04
 ### Fixed
