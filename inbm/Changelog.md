--- conflicted
+++ resolved
@@ -6,14 +6,10 @@
 ## NEXT - ?
 
 ### Fixed
-<<<<<<< HEAD
  - HSD 16016950467 - Missing AppArmor profile entries under /sys for diagnostic agent
  - HSD 15011298374 - Missing lxc-common dependencies for .debs/AppArmor
+ - HSD 15011258925 - Kernel modules missing after AOTA update HDDL driver
 
-=======
- - HSD 15011298374 - Missing AppArmor profile entries under /sys for diagnostic agent
- - HSD 15011258925 - Kernel modules missing after AOTA update HDDL driver
->>>>>>> 44478ceb
 ### Added
  - HSD 15011298299, RTC 515263 - Support non-LTS versions of Ubuntu
 
