--- conflicted
+++ resolved
@@ -8,13 +8,10 @@
 ### Added
  - RTC 530033 - Add AOTA Applicaiton Update command to INBC
  - RTC 530032 - Add INBC SOTA update, download-only and no-download modes 
-<<<<<<< HEAD
-=======
  - RTC 529914 - Implement OTA logger
 
 ### Fixed
  - RTC 530482 - Remove 'force' option in OTA's
->>>>>>> 171c049d
 
 ## 4.0.1 - 2023-05-26
 
