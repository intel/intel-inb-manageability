# Changelog
All notable changes to this project will be documented in this file.

The format is based on [Keep a Changelog](http://keepachangelog.com/en/1.0.0/).

## NEXT - ?

## Fixed
 - Fixed that x86_64 Yocto output files were missing inbm- prefix
 - RTC 508366 - Fix Issues affecting Docker Stats command for AOTA and Dynamic Telemetry
 - RTC 508708 - Improve usability of AOTA Docker List command
 - RTC 508698 - [BUG] Diagnostic returns inbm-telemetry not running and fails OTA checks blocking the OTA
 - RTC 508367 - Fix Thingsboard 3.3 files to support Batch updates
 - RTC 508935 - [BUG] Dispatcher can't handle missing sota cache directory
 - RTC 508936 - Upgrading networkmanager fails during SOTA in container
 - HSD 15010715189 - Telemetry service failed to start when unable to find mender file
 - RTC 509436 - [BUG] SOTA in docker container cannot take snapshot in btrfs
 - HSD 15010407028 - Remove <hash_algorithm> tag before sending provisionNode manifest to vision-agent
 - No longer upload custom tpm2 debs with 21.10 PPA deploy script
 - RTC 509442 - [BUG] docker-compose fails in container due to docker-compose not being installed in container
 - RTC 509493 - [BUG] docker service is running unnecessarily in container, in container mod
 - RTC 509440 - Remove testing entries from intel_manageability.conf in release builds
 - RTC 509438 - [BUG] When installing .deb file (driver update) in container, .deb should be installed in host
<<<<<<< HEAD
 - RTC 495463 - Fix existing driver get uninstalled if AOTA update failed using .deb file package
=======
 - RTC 509509 - Fixes a bug on develop branch that prevents reboot.
 - RTC 508711 - [BUG] Fix Thingsboard Docker Stats widget to display data
>>>>>>> 9f18ca1d

### Added
 - (507873) Added support for Ubuntu 21.10
 - (507914) Add script to deploy .debs to a PPA hosted on Artifactory
 - (508492, 508493) [INBM] Support INBC Config commands(Get,Set)
 - (508494) [INBM] Support INBC Config Load command
 
### Changed
 - (508706) - Change dynamic telemetry tag from ContainersCpuPercentage to ContainerStats

### Security
- RTC 510268: Updated golang runtime for trtl and inb-provision-{certs, cloud, ota-cert}. Previous runtime (1.17.6/1.17.6) had a number of CVEs associated with it. New runtime version is 1.17.7.

## 3.0.8 - 2022-01-24

### Fixed
 - 505595, HSD 15010407028 - Fix provisionNode command failed in Signature check
 - HSD 15010510035 - Fix node service fail to autostart after freshly flash
 - HSD 15010519087, 15010575546, 15010584480 - Fix SSL search path to work on Yocto, using /etc/ssl/ca-certificates.crt on all systems.

### Security
 - RTC 507867: Updated golang runtime for trtl and inb-provision-{certs, cloud, ota-cert}. Previous runtime (1.16.2/1.16.3) had a number of CVEs associated with it. New runtime version is 1.17.6.
 - RTC 507867: Updated trtl dependency to clear a third-party CVE result associated with containerd.

## 3.0.7 - 2022-01-04

### Fixed
 - Build from normal Internet connection fixed.

## 3.0.6 - 2021-12-31
This is the first open source release.

### Changed
 - (505457) Fix INBM Ubuntu Installation guide
 - (505458) Format Azure guide
 - Other documentation tweaks and updates

## 3.0.0-3.0.5 - 2021-12-16
These are the open source release candidates.

### Added
 - 47352, 47353 [TC] Support SWBOM Query command [Dispatcher-agent, Telemetry-agent]
 - 47354 - [INBC] Query command support for INBM.

### Fixed
 - Yocto-specific entries for AppArmor have been added to match
   new binary paths in the default arm64 Yocto build.
 - 47838, HSD-15010220936 - Temporary aota package not removed after AOTA success/fail

### Fixed
 - Yocto-specific AppArmor files are now generated correctly.
 - HSD 15010039534 - Fix telemetry not retry RAS notification registration after registration failure

### Changed
 - Documentation updated and improved

### Security
 - (505490) Upgraded trtl dependencies to address CVE-2021-41190 in specs-go 1.0.1
 - (RTC 503878) Ensure dispatcher agent always blanks username and password in logs
<|MERGE_RESOLUTION|>--- conflicted
+++ resolved
@@ -21,12 +21,9 @@
  - RTC 509493 - [BUG] docker service is running unnecessarily in container, in container mod
  - RTC 509440 - Remove testing entries from intel_manageability.conf in release builds
  - RTC 509438 - [BUG] When installing .deb file (driver update) in container, .deb should be installed in host
-<<<<<<< HEAD
  - RTC 495463 - Fix existing driver get uninstalled if AOTA update failed using .deb file package
-=======
  - RTC 509509 - Fixes a bug on develop branch that prevents reboot.
  - RTC 508711 - [BUG] Fix Thingsboard Docker Stats widget to display data
->>>>>>> 9f18ca1d
 
 ### Added
  - (507873) Added support for Ubuntu 21.10
