--- conflicted
+++ resolved
@@ -5,16 +5,14 @@
 
 ## NEXT - ?
 
-<<<<<<< HEAD
 ### Fixed
  - 505595, HSD 15010407028 - Fix provisionNode command failed in Signature check
  - HSD 15010510035 - Fix node service fail to autostart after freshly flash
-=======
+
 ## 3.0.7 - 2022-01-04
 
 ### Fixed
  - Build from normal Internet connection fixed.
->>>>>>> ed42c03a
 
 ## 3.0.6 - 2021-12-31
 This is the first open source release.
