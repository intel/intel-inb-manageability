# Changelog
All notable changes to this project will be documented in this file.

The format is based on [Keep a Changelog](http://keepachangelog.com/en/1.0.0/).

## NEXT - MMMM-DD-YY
<<<<<<< HEAD
 - (NEXMANAGE-737) Enable sota cancel mode
=======
### Fixed
 - (NEXMANAGE-872) Fix provision-tc issue in TiberOS - cannot overwrite /etc/dispatcher.environment

### Changed
 - (NEXMANAGE-874) Remove UT rollback command in dispatcher agent
 - (NEXMANAGE-853) Remove ORAS and update method
>>>>>>> 452d70f4

## 4.2.6 - 2024-10-04
### Added
 - (NEXMANAGE-515) Update dispatcher SOTA related classes for supporting TiberOS
 - (NEXMANAGE-598) Expanding INBC for handling TiberOS update cmd
 - Updated proto files to add new RPC calls to allow edge node to update
   its status with INBS.
 - (NEXMANAGE-610) Add functionality to INBM Cloudadapter-agent to support OOB AMT RPC command requests from INBS
 - Update TiberOS name to "tiber"
 - (NEXMANAGE-613) Store Scheduled updates in DB, Add nodeUpdate communication stream, and plumbing to return correct jobID on scheduled request.

### Changed
 - (NEXARL-306) Update agents' prerm script to prevent them from disabling and stopping if it's an upgrade process

### Fixed
 - (NEXMANAGE-746) Add extra sleeptime in INBM tpm script to resolve ARL platform issue

### Security
 - Updated 'docker' go library version in trtl to 25.0.6, fixing CVE-2024-41110
 - Updated 'cryptography' Python library in dispatcher to 43.0.1, fixing GHSA-h4gh-qq45-vh27.

### Changed
 - Removed all references to `future` library as we do not use Python 2
 - (NEX-11354) Moved `/etc/dispatcher_state` to `/var/intel-manageability/dispatcher_state`
 - (NEXMANAGE-744) Remove `psutil` in favor if `shutil.disk_usage` to save space
 - (NEXMANAGE-744) Don't pull in `dmidecode` in `inbm-lib` -- pull in only in `telemetry`
 - (NEXMANAGE-744) Removed all references to `future` library as we do not use Python 2

## 4.2.5 - 2024-09-04
### Fixed
 - Added #!/usr/bin/python3 lines to agents to work in source install mode.

## 4.2.4.3 - 2024-08-27
### Fixed
 - (NEX-9338) Fixed interactive ui error in no-download and download-only mode.

## 4.2.4.2 - 2024-08-09
### Fixed
 - (NEXMANAGE-493) Fixed dispatcher error in getting granular log during download-only mode

## 4.2.4.1 - 2024-08-01
### Fixed
 - (NEXMANAGE-453) Update dispatcher yocto apparmor for accessing database.

## 4.2.4 - 2024-07-24

### Added
 - Added INBS cloud with Ping support to Cloudadapter
 - Added firmware update support to Arrow Lake specifically using a generic script that will work for any platform using fwupdtool
 - (NEXMANAGE-259) Update status enhancements(granular package level data) in INBM
 - (NEXMANAGE-314) Fixed Cloudadapter sometimes sends INBS commands to Dispatcher before it's fully up
 - (NEXMANAGE-314) Send response immediately for immediately scheduling

### Fixed
 - Fixed some Yocto issues found after migrating to scarthgap
 - (NEXARL-195) Fixed device tree detection check on systems that implement only part of device tree
 - (NEXARL-279) Fixed system would not be able to access secret volume after fwupd on Arrow Lake platform
 - (NEXMANAGE-430) Fixed Ping completed but cloudadapter shows error message

### Security
 - Bump requests from 2.31.0 to 2.32.2 in multiple agents resolving detected 3rd party CVE: CVE-2024-35195
 - Bump urllib3 from 1.26.18 to 1.26.19 in cloudadapter agent and dispatcher agent resolving detected 3rd party CVE: CVE-2024-37891
 - Bump setuptools from 65.5.1 to 70.0.0 in multiple agents resolving detected 3rd party CVE: CVE-2024-6345
 - Bump certifi from 2023.7.22 to 2024.07.04 in dispatcher agent resolving detected 3rd party CVE: CVE-2024-39689
 - Bump golang-runtime from 1.20.14 to 1.22.5 in all go binaries resolving detected 3rd party CVE: CVE-2024-24790

## 4.2.3 - 2024-05-02

### Changed
 - Moved service files from /lib to /usr/lib for all Linux OSes

### Security
 - Bump golang.org/x/net from 0.17.0 to 0.23.0 in /inbm/trtl resolving detected 3rd party CVE: CVE-2023-45288

## 4.2.2 - 2024-03-26

### Changed
 - Removed remaining Bit Creek code including 'Target' references from the manifest schema.

### Fixed
 - RTC 539880 - Fix encountered disconnected with code 7 after successfully provision to Azure cloud

 - Bump cryptography to 42.0.4, resolving CVE-2024-26130
 - Bump github.com/docker/docker from 24.0.7+incompatible to 24.0.9+incompatible in /inbm/trtl, resolving CVE-2024-21626 and CVE-2024-24557 (NOTE: trtl does not use runc or Docker Engine, so these CVEs would not actually apply to this project)

## 4.2.1 - 2024-02-16

### Changed
 - Added --build-windows and --build-check flags to build scripts to allow optional skipping of Windows build and unit tests/mypy checks. One example scenario where this would be useful would be building an official version that has already been validated and unit tests already run, to reduce build time. Another scenario would be to skip the Windows build if the user only needs a Linux build.

### Fixed
 - RTC 538468 - paho-mqtt upgrade broke cloudadapter's mqtt connections. Fixed proxy setting code to not override all sockets with proxy as paho-mqtt 1.6.0 relies on listening/connecting to localhost to set up sockets, and this doesn't work with a global proxy on all sockets.
 - RTC 538549 - improved errors when unable to fetch from URLs. For example, if INBM receives a "404 Not Found" it will return this as part of its error instead of simply returning a generic error message about being unable to fetch the URL.
 - RTC 538524 - GUID missing when not provided by manifest when running fwupdate tool
 - RTC 530960 - Fix SOTA snapshot conditions to not reboot twice on EXT4 system  

### Security
 - RTC 537811 - Bump cryptography from 41.0.6 to 42.0.2 in /inbm/dispatcher-agent (addresses CVE-2023-5678, CVE-2023-6129)

## 4.2.0 - 2024-01-23

### Changed
 - RTC 536078 - Added package list option to inbc, cloud, and internal manifest. This allows SOTA to run an install/upgrade command on a set of individual packages rather than all installed packages.
 - (BREAKING CHANGE) RTC 536910 - [source] Remove ubuntuAptSource INBM configuration tag and underlying code; replaced with source command.

### Added
 - RTC 536601 - Added 'source' command to INBM. This command manages `/etc/apt/sources.list` and `/etc/apt/sources.list.d/*` and associated gpg keys on Ubuntu.
 - RTC 537769 -  Added verification of GPG key URIs against a list of trusted repositories for enhanced security

check if sourceApplication Gpg key URL is in trusted repo
### Fixed
 - RTC 534426 - Could not write to /var/log/inbm-update-status.log on Yocto due to /var/log being a symlink to /var/volatile/log.
 - RTC 523677 - Improve INBC error logging - invalid child tag not printed
 - RTC 522583 - Fix missing SOTA logs
 - RTC 534998 - Fix SOTA failure due to snapshot error 
 - Fixed some mismatched types in abstract classes vs subtypes in dispatcher agent
 - Fixed some container mode issues

### Security
 - RTC 533615 - Validate GUID format in manifest using XML schema.  
 -              Ensure the GUID in the manifest if provided matches one of the GUIDs on the system before performing a FOTA.
 - dependabot: update golang.org/x/net from 0.14.0 to 0.17.0 in /inbm/trtl (addresses CVE-2023-39325, CVE-2023-44487)
 - update pypi urllib3 from 1.26.17 to 1.26.18 (addresses CVE-2023-45803 in urllib3)
 - dependabot: bump github.com/docker/docker from 24.0.5+incompatible to 24.0.7+incompatible in /inbm/trtl (addresses GHSA-jq35-85cj-fj4p)
 - update included reference certifi source code from 2020.12.05 to 2023.7.22, which was not a security issue per se but was flagged in BDBA as it contains CVE-2022-23491 and CVE-2023-37920
 - dependabot: Bump pyinstaller from 5.13.0 to 5.13.1 in all agents/programs (addresses CVE-2023-49797)
 - RTC 536046 - Add a workflow to perform signature checks for AOTA packages if user enrolled a key during provisioning

## 4.1.4 - 2023-10-11

### Fixed
 - RTC 533936 - [INBM] Fix sota Kernel upgrade failure

### Added
 - Add firmware update database entry for NUC12WSHv5 using /usr/bin/iFlashVLnx64. This tool can be downloaded from https://www.intel.com/content/www/us/en/download/19504/intel-aptio-v-uefi-firmware-integrator-tools-for-intel-nuc.html

### Security
 - dependabot: update cryptography from 41.0.3 to 41.0.4
 - update urllib3 from 1.26.16 to 1.26.17 (addresses CVE-2023-43804 in urllib3)

## 4.1.3 - 2023-09-05

### Fixed
 - RTC 532663 - [INBM][UCC][Bug] During every Windows reboot there will be a temporary folder created
 - RTC 531795 - [Bug] inbc defaults to deviceReboot=yes even with download-only mode
 - RTC 531796 - [Bug] dispatcher reboots device after failed update even in download-only mode
 - RTC [533020] - Fix SOTA to  handle dpkg interactive prompt
 - RTC 532662 - [INBM][UCC][Bug] INBM fails to send telemetry when IP is changed manually
 - Changed golang builds to not depend on glibc.
 - Updated OpenSSL download path in Windows installer.

### Added
- RTC 532655 - Add AOTA docker-compose up,down and pull commands to INBC
- RTC 532848 - Add AOTA docker pull, import, load and remove commands to INBC

### Security
 - (dependabot) - Updated cryptography from 41.0.0 to 41.0.2
 - (dependabot) - Updated cryptography from 41.0.2 to 41.0.3
 - Updated golang runtime from 1.20.5 to 1.20.6
 - (533039) Added Intel standard compiler flags and settings to golang builds
 - (533037) CT72 - Secure Configuration Guidance: remove all remaining Telit references
 - Update to Python 3.11 to address some CVEs.
 - Update Windows Dockerfile to pull in Python 3.11.5 to address some CVEs.

## 4.1.2 - 2023-06-29

### Fixed
 - RTC 531066 - [TC Base] [Bug] Cloud Adapter disconnected upon provisioned
 - RTC 532217 - [TC Base] [Bug] Cloud Adapter cannot connect to Azure

### Security
 - Updated Windows Python version to pull in security updates

## 4.1.1 - 2023-06-23

NOTE: update log path has changed to /var/log/inbm-update-status.log

### Fixed
 - RTC 530729 - Fix AOTA update log file show Reboot Failed although platform already rebooted and application updated
 - RTC 530881 - Fix JSON update log/access
 - RTC 530960 - Fix INBC SOTA observe post-install check and rollback on EXT4
 - RTC 530992 - [TC Base] [Bug] Cloudadapter Agent failed to start - TypeError: object of type 'int' has no len()

## 4.1.0 - 2023-06-13

### Added
 - RTC 530033 - Add AOTA Applicaiton Update command to INBC
 - RTC 530032 - Add INBC SOTA update, download-only and no-download modes 
 - RTC 529914 - Implement OTA logger
 - RTC 529912 - Add a reboot option (optional) in OTA manifest for FOTA, SOTA and POTA
 - RTC 529913 - Update INBC to take in the optional reboot option in an OTA cmd

### Fixed
 - RTC 530482 - Remove 'force' option in OTA's
 - RTC 530846 - INBC AOTA Application update command to check package fetch from trusted repo

## 4.0.1 - 2023-05-26

### Security
 - RTC 529956 - [UCC Win] Bug: C:\intel-manageability\ directory can be written by non-admin user
 - RTC 529951 - Cloudadapter does not check if certain files are symlinks
 - Increased bit size when generating TLS keys
 - Updated pypi requests to fix dependabot security alert

### Changed
 - Added recommendation to use BitLocker when installing in Windows.


## 4.0.0 - 2023-05-16

### Added
 - Added Windows output (UCC only) from main build

### Fixed
 - RTC 528514 - [Defect] [UCC] Send telemetry value as-is rather than quoting
 - RTC 528654 - [Defect] Remove parameters from INBC for version, manufacturer, product, and vendor for both POTA and FOTA commands
 - RTC 529947 - Fix UCC bitsize 

### Security
 - RTC 528652 Mask Confidential data (Username & Password) of OTA is exposed in logs
 - RTC 529258 Adjust Windows build to address 3rd party vulnerabilities
 - Removed some unneeded libraries with vulnerabilities

## 3.0.15 - 2023-04-14

### Added
 - RTC 527671 Allow hostnames for Server IP in provision script
 - RTC 527023,527027 - Add docker notes to README.md and download link to Thingsboard docs
 - RTC 527025 - Add to INBC README on how to provision-tc with no cloud--"inbc only mode"
 - RTC 527028 - Add notes to INBC fota section to mention about URL configuration
 - RTC 527026 - Add notes to INBC docs
 - RTC 523847 - Support for Thingsboard 3.4.2
 - Added UCC mode for INBM installer and cloud adapter

### Fixed
 - RTC 498253 - Fix duplicate of DBS remove operation in docker-compose OTA
 - RTC 518125 - Fix Missing DBS log when docker image is removed
 - RTC 518127 - Fix DBS not removing failed container and failed image
 - RTC 517481 - Fix DBS image is removed when there is DBS container doesn't pass DBS check
 - HSD 15012036803 - Fix for few telemetry data of the OTA update is not published to Thingsboard cloud
 - RTC 517426 - Network check added after reboot for SOTA.
 - RTC 522583 - Added a command to fix for SOTA update fail due to apt-get -yq upgrade failed
 - JIRA NEXMGMT-16 - Added fix for configuration file not removed if config Load fail
 - RTC 527018 - Fixed miscellaneous build issues when building from repo root
 - RTC 527058 - Cloudadapter proxy error during startup (Azure)
 - RTC 527059 - Overall FOTA result is not publish to cloud (Azure)
 - RTC 527158, 527530: Installation fixes for UCC


### Removed
 - RTC 525534 - Remove Bit Creek from INBC code and documentation

### Security
 - RTC 527078 - Change golang-runtime 1.18 to 1.20
 - Harden tarfile extraction against path traversal attacks
 - Bump cryptography from 3.4.8 to 30.9.1 in /inbm/dispatcher-agent
 - RTC 526357 - security.md file for SDL CT256

## 3.0.14 - 2022-11-07

### Fixed
 - RTC 521500      - Fixed build error by updating PyInstaller to 5.6.2
 - RTC 520951      - Remove references to 'inbm-lib' from requirements.txt in intel-inb-manageability repository
 - HSD 15011727901 - Fix POTA/INBC POTA print "Firmware Update Aborted" message after firmware update is success
 - HSD 15011730318 - Fix INBC FOTA/POTA not supporting "guid" arguments

### Removed
 - RTC 517780 - Remove Ubuntu 18.04 support

## 3.0.13 - 2022-08-07

### Added
 - RTC 517782 - Add Ubuntu 22.04 support for INBM TC including integration test
 - RTC 517781 - Allow installation on Debian bullseye

### Fixed
 - RTC 517230 - Added fix for telemetry agent to receive latest values after performing config set OTA and restart of telemetry agent
 - RTC 517028 - Set schema boundary limits for telemetry configuration values
 - RTC 498253 - Fix duplicate of DBS remove operation in docker-compose OTA

## 3.0.12 - 2022-07-14

### Fixed
 - RTC 509640      - Shortened the SWBOM publish timer and added logic to cancel and update the timer
 - HSD 16016950467 - Missing AppArmor profile entries under /sys for diagnostic agent
 - HSD 15011298374 - Missing lxc-common dependencies for .debs/AppArmor
 - HSD 15011258925 - Kernel modules missing after AOTA update HDDL driver
 - HSD 15011243931 - Fix cloudadapter-agent disconnection issue
 - HSD 16016950467 - Add missing AppArmor entries for MTL-P Ubuntu
 - HSD 15011480329 - Fix INBC POTA fail while executing SOTA in ubuntu

### Added
 - HSD 15011298299, RTC 515263 - Support non-LTS versions of Ubuntu
 - RTC 516194 Add Query OTA cmd to ThingsBoard Batch dashboard
 - RTC 496923 - Changed return status during preinstall check fail from 302 to 400 and updated the error message 

### Security
 - Updated trtl dependencies

## 3.0.11 - 2022-05-17

### Fixed
 - HSD 15010509095 - INBC fail to return correct Exit Code for difference scenario (-4/-6/-11)
 - HSD 15010982715 - inbm-vision failed to receive query request from cloud
 - HSD 15011009937 - Remove POTA Failure error on Success
 - HSD 15010766920 - Fix Telemetry apparmor issue on Yocto
 - HSD 15011207622 - Fixed SOTA update failed due to mender command changed
 - RTC 513178 - apt-get failed to update from a different location for the main Ubuntu sources
 - RTC 497932 - Incorrect error message when OTA fetching fail
 - HSD 15011248619 - Support Signature argument in INBC Load command

### Added
- RTC 508495 Support INBC Config Append command
- RTC 508497 Support INBC Config Remove command
- RTC 497530 Add fields in Thingsboard and Azure to support Query command via button click.
- RTC 500237 - Remove DBS messages from appearing in INBC
- RTC 514101 - Remove support of remove and append command for apt source in configuration file
- RTC 515264 - [INBM] [SOTA] Execute 'apt-get -f install -y' after update and prior to upgrade commands

## 3.0.10 - 2022-03-28

 - RTC 509991 Updated docker stats dashboard to display units for readability.
 - HSD 15010649794 - INBC POTA/SOTA release date incorrect, SOTA schema change
 - HSD 15010868044 - Remove checking for isfile on destination before moving file
 - HSD 15010868047 - "Unsupported OS" when running POTA via INBC in CentOS container
 - RTC 511101 - Handle the null char in a URI
 - HSD 15010918893 INBM does not reject unsupported file type
 - Fixed new build error discovered by clearing docker cache and rebuilding
 - HSD 15010766920 - Apparmor issue querying swbom information

## Security
 - RTC 510928 - Upgrade 3rd party deps to address CVE-2022-24921, CVE-2022-23648.
 - Update docker/distribution dependency for trtl to address GitHub security warning
 - Updated golang runtime for trtl and inb-provision-{certs, cloud, ota-cert}. Previous runtime (1.17.8) had a number of CVEs associated with it. New runtime version is 1.18.0.

## 3.0.9 - 2022-03-08
NOTE: This release has not yet been security tested.

## Fixed
 - Fixed that x86_64 Yocto output files were missing inbm- prefix
 - RTC 508366 - Fix Issues affecting Docker Stats command for AOTA and Dynamic Telemetry
 - RTC 508708 - Improve usability of AOTA Docker List command
 - RTC 508698 - [BUG] Diagnostic returns inbm-telemetry not running and fails OTA checks blocking the OTA
 - RTC 508367 - Fix Thingsboard 3.3 files to support Batch updates
 - RTC 508935 - [BUG] Dispatcher can't handle missing sota cache directory
 - RTC 508936 - Upgrading networkmanager fails during SOTA in container
 - HSD 15010715189 - Telemetry service failed to start when unable to find mender file
 - RTC 509436 - [BUG] SOTA in docker container cannot take snapshot in btrfs
 - HSD 15010407028 - Remove <hash_algorithm> tag before sending provisionNode manifest to vision-agent
 - No longer upload custom tpm2 debs with 21.10 PPA deploy script
 - RTC 509442 - [BUG] docker-compose fails in container due to docker-compose not being installed in container
 - RTC 509493 - [BUG] docker service is running unnecessarily in container, in container mod
 - RTC 509440 - Remove testing entries from intel_manageability.conf in release builds
 - RTC 509438 - [BUG] When installing .deb file (driver update) in container, .deb should be installed in host
 - RTC 495463 - Fix existing driver get uninstalled if AOTA update failed using .deb file package
 - RTC 509509 - Fixes a bug on develop branch that prevents reboot.
 - RTC 508711 - [BUG] Fix Thingsboard Docker Stats widget to display data
 - RTC 509640 - [BUG] INBC Query(swbom) to exit successfully 

### Added
 - (507873) Added support for Ubuntu 21.10
 - (507914) Add script to deploy .debs to a PPA hosted on Artifactory
 - (508492, 508493) [INBM] Support INBC Config commands(Get,Set)
 - (508494) [INBM] Support INBC Config Load command
 
### Changed
 - (508706) - Change dynamic telemetry tag from ContainersCpuPercentage to ContainerStats

### Security
- RTC 510268: Updated golang runtime for trtl and inb-provision-{certs, cloud, ota-cert}. Previous runtime (1.17.6/1.17.6) had a number of CVEs associated with it. New runtime version is 1.17.8.

## 3.0.8 - 2022-01-24

### Fixed
 - 505595, HSD 15010407028 - Fix provisionNode command failed in Signature check
 - HSD 15010510035 - Fix node service fail to autostart after freshly flash
 - HSD 15010519087, 15010575546, 15010584480 - Fix SSL search path to work on Yocto, using /etc/ssl/ca-certificates.crt on all systems.

### Security
 - RTC 507867: Updated golang runtime for trtl and inb-provision-{certs, cloud, ota-cert}. Previous runtime (1.16.2/1.16.3) had a number of CVEs associated with it. New runtime version is 1.17.6.
 - RTC 507867: Updated trtl dependency to clear a third-party CVE result associated with containerd.

## 3.0.7 - 2022-01-04

### Fixed
 - Build from normal Internet connection fixed.

## 3.0.6 - 2021-12-31
This is the first open source release.

### Changed
 - (505457) Fix INBM Ubuntu Installation guide
 - (505458) Format Azure guide
 - Other documentation tweaks and updates

## 3.0.0-3.0.5 - 2021-12-16
These are the open source release candidates.

### Added
 - 47352, 47353 [TC] Support SWBOM Query command [Dispatcher-agent, Telemetry-agent]
 - 47354 - [INBC] Query command support for INBM.

### Fixed
 - Yocto-specific entries for AppArmor have been added to match
   new binary paths in the default arm64 Yocto build.
 - 47838, HSD-15010220936 - Temporary aota package not removed after AOTA success/fail

### Fixed
 - Yocto-specific AppArmor files are now generated correctly.
 - HSD 15010039534 - Fix telemetry not retry RAS notification registration after registration failure

### Changed
 - Documentation updated and improved

### Security
 - (505490) Upgraded trtl dependencies to address CVE-2021-41190 in specs-go 1.0.1
 - (RTC 503878) Ensure dispatcher agent always blanks username and password in logs
<|MERGE_RESOLUTION|>--- conflicted
+++ resolved
@@ -4,16 +4,15 @@
 The format is based on [Keep a Changelog](http://keepachangelog.com/en/1.0.0/).
 
 ## NEXT - MMMM-DD-YY
-<<<<<<< HEAD
+### Added
  - (NEXMANAGE-737) Enable sota cancel mode
-=======
+
 ### Fixed
  - (NEXMANAGE-872) Fix provision-tc issue in TiberOS - cannot overwrite /etc/dispatcher.environment
 
 ### Changed
  - (NEXMANAGE-874) Remove UT rollback command in dispatcher agent
  - (NEXMANAGE-853) Remove ORAS and update method
->>>>>>> 452d70f4
 
 ## 4.2.6 - 2024-10-04
 ### Added
