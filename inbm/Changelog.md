# Changelog
All notable changes to this project will be documented in this file.

The format is based on [Keep a Changelog](http://keepachangelog.com/en/1.0.0/).

## NEXT - ?

## Fixed
 - Fixed that x86_64 Yocto output files were missing inbm- prefix
 - RTC 508366 - Fix Issues affecting Docker Stats command for AOTA and Dynamic Telemetry
<<<<<<< HEAD
 - RTC 508698 - [BUG] Diagnostic returns inbm-telemetry not running and fails OTA checks blocking the OTA
=======
 - RTC 508367 - Fix Thingsboard 3.3 files to support Batch updates
>>>>>>> 09129d65

### Added
 - (507873) Added support for Ubuntu 21.10
 - (507914) Add script to deploy .debs to a PPA hosted on Artifactory
 - (508492, 508493) [INBM] Support INBC Config commands(Get,Set)

## 3.0.8 - 2022-01-24

### Fixed
 - 505595, HSD 15010407028 - Fix provisionNode command failed in Signature check
 - HSD 15010510035 - Fix node service fail to autostart after freshly flash
 - HSD 15010519087, 15010575546, 15010584480 - Fix SSL search path to work on Yocto, using /etc/ssl/ca-certificates.crt on all systems.

### Security
 - RTC 507867: Updated golang runtime for trtl and inb-provision-{certs, cloud, ota-cert}. Previous runtime (1.16.2/1.16.3) had a number of CVEs associated with it. New runtime version is 1.17.6.
 - RTC 507867: Updated trtl dependency to clear a third-party CVE result associated with containerd.

## 3.0.7 - 2022-01-04

### Fixed
 - Build from normal Internet connection fixed.

## 3.0.6 - 2021-12-31
This is the first open source release.

### Changed
 - (505457) Fix INBM Ubuntu Installation guide
 - (505458) Format Azure guide
 - Other documentation tweaks and updates

## 3.0.0-3.0.5 - 2021-12-16
These are the open source release candidates.

### Added
 - 47352, 47353 [TC] Support SWBOM Query command [Dispatcher-agent, Telemetry-agent]
 - 47354 - [INBC] Query command support for INBM.

### Fixed
 - Yocto-specific entries for AppArmor have been added to match
   new binary paths in the default arm64 Yocto build.
 - 47838, HSD-15010220936 - Temporary aota package not removed after AOTA success/fail

### Fixed
 - Yocto-specific AppArmor files are now generated correctly.
 - HSD 15010039534 - Fix telemetry not retry RAS notification registration after registration failure

### Changed
 - Documentation updated and improved

### Security
 - (505490) Upgraded trtl dependencies to address CVE-2021-41190 in specs-go 1.0.1
 - (RTC 503878) Ensure dispatcher agent always blanks username and password in logs
<|MERGE_RESOLUTION|>--- conflicted
+++ resolved
@@ -8,11 +8,8 @@
 ## Fixed
  - Fixed that x86_64 Yocto output files were missing inbm- prefix
  - RTC 508366 - Fix Issues affecting Docker Stats command for AOTA and Dynamic Telemetry
-<<<<<<< HEAD
  - RTC 508698 - [BUG] Diagnostic returns inbm-telemetry not running and fails OTA checks blocking the OTA
-=======
  - RTC 508367 - Fix Thingsboard 3.3 files to support Batch updates
->>>>>>> 09129d65
 
 ### Added
  - (507873) Added support for Ubuntu 21.10
