# Changelog
All notable changes to this project will be documented in this file.

The format is based on [Keep a Changelog](http://keepachangelog.com/en/1.0.0/).

## NEXT - ?

### Fixed
<<<<<<< HEAD
 - RTC 530729 - Fix AOTA update log file show Reboot Failed although platform already rebooted and application updated
=======
 - RTC 530881 - Fix JSON update log/access
>>>>>>> 16590001

## 4.1.0 - 2023-06-13

### Added
 - RTC 530033 - Add AOTA Applicaiton Update command to INBC
 - RTC 530032 - Add INBC SOTA update, download-only and no-download modes 
 - RTC 529914 - Implement OTA logger
 - RTC 529912 - Add a reboot option (optional) in OTA manifest for FOTA, SOTA and POTA
 - RTC 529913 - Update INBC to take in the optional reboot option in an OTA cmd

### Fixed
 - RTC 530482 - Remove 'force' option in OTA's
 - RTC 530846 - INBC AOTA Application update command to check package fetch from trusted repo

## 4.0.1 - 2023-05-26

### Security
 - RTC 529956 - [UCC Win] Bug: C:\intel-manageability\ directory can be written by non-admin user
 - RTC 529951 - Cloudadapter does not check if certain files are symlinks
 - Increased bit size when generating TLS keys
 - Updated pypi requests to fix dependabot security alert

### Changed
 - Added recommendation to use BitLocker when installing in Windows.


## 4.0.0 - 2023-05-16

### Added
 - Added Windows output (UCC only) from main build

### Fixed
 - RTC 528514 - [Defect] [UCC] Send telemetry value as-is rather than quoting
 - RTC 528654 - [Defect] Remove parameters from INBC for version, manufacturer, product, and vendor for both POTA and FOTA commands
 - RTC 529947 - Fix UCC bitsize 

### Security
 - RTC 528652 Mask Confidential data (Username & Password) of OTA is exposed in logs
 - RTC 529258 Adjust Windows build to address 3rd party vulnerabilities
 - Removed some unneeded libraries with vulnerabilities

## 3.0.15 - 2023-04-14

### Added
 - RTC 527671 Allow hostnames for Server IP in provision script
 - RTC 527023,527027 - Add docker notes to README.md and download link to Thingsboard docs
 - RTC 527025 - Add to INBC README on how to provision-tc with no cloud--"inbc only mode"
 - RTC 527028 - Add notes to INBC fota section to mention about URL configuration
 - RTC 527026 - Add notes to INBC docs
 - RTC 523847 - Support for Thingsboard 3.4.2
 - Added UCC mode for INBM installer and cloud adapter

### Fixed
 - RTC 498253 - Fix duplicate of DBS remove operation in docker-compose OTA
 - RTC 518125 - Fix Missing DBS log when docker image is removed
 - RTC 518127 - Fix DBS not removing failed container and failed image
 - RTC 517481 - Fix DBS image is removed when there is DBS container doesn't pass DBS check
 - HSD 15012036803 - Fix for few telemetry data of the OTA update is not published to Thingsboard cloud
 - RTC 517426 - Network check added after reboot for SOTA.
 - RTC 522583 - Added a command to fix for SOTA update fail due to apt-get -yq upgrade failed
 - JIRA NEXMGMT-16 - Added fix for configuration file not removed if config Load fail
 - RTC 527018 - Fixed miscellaneous build issues when building from repo root
 - RTC 527058 - Cloudadapter proxy error during startup (Azure)
 - RTC 527059 - Overall FOTA result is not publish to cloud (Azure)
 - RTC 527158, 527530: Installation fixes for UCC


### Removed
 - RTC 525534 - Remove Bit Creek from INBC code and documentation

### Security
 - RTC 527078 - Change golang-runtime 1.18 to 1.20
 - Harden tarfile extraction against path traversal attacks
 - Bump cryptography from 3.4.8 to 30.9.1 in /inbm/dispatcher-agent
 - RTC 526357 - security.md file for SDL CT256

## 3.0.14 - 2022-11-07

### Fixed
 - RTC 521500      - Fixed build error by updating PyInstaller to 5.6.2
 - RTC 520951      - Remove references to 'inbm-lib' from requirements.txt in intel-inb-manageability repository
 - HSD 15011727901 - Fix POTA/INBC POTA print "Firmware Update Aborted" message after firmware update is success
 - HSD 15011730318 - Fix INBC FOTA/POTA not supporting "guid" arguments

### Removed
 - RTC 517780 - Remove Ubuntu 18.04 support

## 3.0.13 - 2022-08-07

### Added
 - RTC 517782 - Add Ubuntu 22.04 support for INBM TC including integration test
 - RTC 517781 - Allow installation on Debian bullseye

### Fixed
 - RTC 517230 - Added fix for telemetry agent to receive latest values after performing config set OTA and restart of telemetry agent
 - RTC 517028 - Set schema boundary limits for telemetry configuration values
 - RTC 498253 - Fix duplicate of DBS remove operation in docker-compose OTA

## 3.0.12 - 2022-07-14

### Fixed
 - RTC 509640      - Shortened the SWBOM publish timer and added logic to cancel and update the timer
 - HSD 16016950467 - Missing AppArmor profile entries under /sys for diagnostic agent
 - HSD 15011298374 - Missing lxc-common dependencies for .debs/AppArmor
 - HSD 15011258925 - Kernel modules missing after AOTA update HDDL driver
 - HSD 15011243931 - Fix cloudadapter-agent disconnection issue
 - HSD 16016950467 - Add missing AppArmor entries for MTL-P Ubuntu
 - HSD 15011480329 - Fix INBC POTA fail while executing SOTA in ubuntu

### Added
 - HSD 15011298299, RTC 515263 - Support non-LTS versions of Ubuntu
 - RTC 516194 Add Query OTA cmd to ThingsBoard Batch dashboard
 - RTC 496923 - Changed return status during preinstall check fail from 302 to 400 and updated the error message 

### Security
 - Updated trtl dependencies

## 3.0.11 - 2022-05-17

### Fixed
 - HSD 15010509095 - INBC fail to return correct Exit Code for difference scenario (-4/-6/-11)
 - HSD 15010982715 - inbm-vision failed to receive query request from cloud
 - HSD 15011009937 - Remove POTA Failure error on Success
 - HSD 15010766920 - Fix Telemetry apparmor issue on Yocto
 - HSD 15011207622 - Fixed SOTA update failed due to mender command changed
 - RTC 513178 - apt-get failed to update from a different location for the main Ubuntu sources
 - RTC 497932 - Incorrect error message when OTA fetching fail
 - HSD 15011248619 - Support Signature argument in INBC Load command

### Added
- RTC 508495 Support INBC Config Append command
- RTC 508497 Support INBC Config Remove command
- RTC 497530 Add fields in Thingsboard and Azure to support Query command via button click.
- RTC 500237 - Remove DBS messages from appearing in INBC
- RTC 514101 - Remove support of remove and append command for apt source in configuration file
- RTC 515264 - [INBM] [SOTA] Execute 'apt-get -f install -y' after update and prior to upgrade commands

## 3.0.10 - 2022-03-28

 - RTC 509991 Updated docker stats dashboard to display units for readability.
 - HSD 15010649794 - INBC POTA/SOTA release date incorrect, SOTA schema change
 - HSD 15010868044 - Remove checking for isfile on destination before moving file
 - HSD 15010868047 - "Unsupported OS" when running POTA via INBC in CentOS container
 - RTC 511101 - Handle the null char in a URI
 - HSD 15010918893 INBM does not reject unsupported file type
 - Fixed new build error discovered by clearing docker cache and rebuilding
 - HSD 15010766920 - Apparmor issue querying swbom information

## Security
 - RTC 510928 - Upgrade 3rd party deps to address CVE-2022-24921, CVE-2022-23648.
 - Update docker/distribution dependency for trtl to address GitHub security warning
 - Updated golang runtime for trtl and inb-provision-{certs, cloud, ota-cert}. Previous runtime (1.17.8) had a number of CVEs associated with it. New runtime version is 1.18.0.

## 3.0.9 - 2022-03-08
NOTE: This release has not yet been security tested.

## Fixed
 - Fixed that x86_64 Yocto output files were missing inbm- prefix
 - RTC 508366 - Fix Issues affecting Docker Stats command for AOTA and Dynamic Telemetry
 - RTC 508708 - Improve usability of AOTA Docker List command
 - RTC 508698 - [BUG] Diagnostic returns inbm-telemetry not running and fails OTA checks blocking the OTA
 - RTC 508367 - Fix Thingsboard 3.3 files to support Batch updates
 - RTC 508935 - [BUG] Dispatcher can't handle missing sota cache directory
 - RTC 508936 - Upgrading networkmanager fails during SOTA in container
 - HSD 15010715189 - Telemetry service failed to start when unable to find mender file
 - RTC 509436 - [BUG] SOTA in docker container cannot take snapshot in btrfs
 - HSD 15010407028 - Remove <hash_algorithm> tag before sending provisionNode manifest to vision-agent
 - No longer upload custom tpm2 debs with 21.10 PPA deploy script
 - RTC 509442 - [BUG] docker-compose fails in container due to docker-compose not being installed in container
 - RTC 509493 - [BUG] docker service is running unnecessarily in container, in container mod
 - RTC 509440 - Remove testing entries from intel_manageability.conf in release builds
 - RTC 509438 - [BUG] When installing .deb file (driver update) in container, .deb should be installed in host
 - RTC 495463 - Fix existing driver get uninstalled if AOTA update failed using .deb file package
 - RTC 509509 - Fixes a bug on develop branch that prevents reboot.
 - RTC 508711 - [BUG] Fix Thingsboard Docker Stats widget to display data
 - RTC 509640 - [BUG] INBC Query(swbom) to exit successfully 

### Added
 - (507873) Added support for Ubuntu 21.10
 - (507914) Add script to deploy .debs to a PPA hosted on Artifactory
 - (508492, 508493) [INBM] Support INBC Config commands(Get,Set)
 - (508494) [INBM] Support INBC Config Load command
 
### Changed
 - (508706) - Change dynamic telemetry tag from ContainersCpuPercentage to ContainerStats

### Security
- RTC 510268: Updated golang runtime for trtl and inb-provision-{certs, cloud, ota-cert}. Previous runtime (1.17.6/1.17.6) had a number of CVEs associated with it. New runtime version is 1.17.8.

## 3.0.8 - 2022-01-24

### Fixed
 - 505595, HSD 15010407028 - Fix provisionNode command failed in Signature check
 - HSD 15010510035 - Fix node service fail to autostart after freshly flash
 - HSD 15010519087, 15010575546, 15010584480 - Fix SSL search path to work on Yocto, using /etc/ssl/ca-certificates.crt on all systems.

### Security
 - RTC 507867: Updated golang runtime for trtl and inb-provision-{certs, cloud, ota-cert}. Previous runtime (1.16.2/1.16.3) had a number of CVEs associated with it. New runtime version is 1.17.6.
 - RTC 507867: Updated trtl dependency to clear a third-party CVE result associated with containerd.

## 3.0.7 - 2022-01-04

### Fixed
 - Build from normal Internet connection fixed.

## 3.0.6 - 2021-12-31
This is the first open source release.

### Changed
 - (505457) Fix INBM Ubuntu Installation guide
 - (505458) Format Azure guide
 - Other documentation tweaks and updates

## 3.0.0-3.0.5 - 2021-12-16
These are the open source release candidates.

### Added
 - 47352, 47353 [TC] Support SWBOM Query command [Dispatcher-agent, Telemetry-agent]
 - 47354 - [INBC] Query command support for INBM.

### Fixed
 - Yocto-specific entries for AppArmor have been added to match
   new binary paths in the default arm64 Yocto build.
 - 47838, HSD-15010220936 - Temporary aota package not removed after AOTA success/fail

### Fixed
 - Yocto-specific AppArmor files are now generated correctly.
 - HSD 15010039534 - Fix telemetry not retry RAS notification registration after registration failure

### Changed
 - Documentation updated and improved

### Security
 - (505490) Upgraded trtl dependencies to address CVE-2021-41190 in specs-go 1.0.1
 - (RTC 503878) Ensure dispatcher agent always blanks username and password in logs
<|MERGE_RESOLUTION|>--- conflicted
+++ resolved
@@ -6,11 +6,8 @@
 ## NEXT - ?
 
 ### Fixed
-<<<<<<< HEAD
  - RTC 530729 - Fix AOTA update log file show Reboot Failed although platform already rebooted and application updated
-=======
  - RTC 530881 - Fix JSON update log/access
->>>>>>> 16590001
 
 ## 4.1.0 - 2023-06-13
 
