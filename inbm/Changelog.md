# Changelog
All notable changes to this project will be documented in this file.

The format is based on [Keep a Changelog](http://keepachangelog.com/en/1.0.0/).

## NEXT - MMMM-DD-YY
### Changed
<<<<<<< HEAD
 - (NEXMANAGE-874) Remove UT rollback command in dispatcher agent
=======
 - (NEXMANAGE-853) Remove ORAS and update method
>>>>>>> 953edffd

## 4.2.6 - 2024-10-04
### Added
 - (NEXMANAGE-515) Update dispatcher SOTA related classes for supporting TiberOS
 - (NEXMANAGE-598) Expanding INBC for handling TiberOS update cmd
 - Updated proto files to add new RPC calls to allow edge node to update
   its status with INBS.
 - (NEXMANAGE-610) Add functionality to INBM Cloudadapter-agent to support OOB AMT RPC command requests from INBS
 - Update TiberOS name to "tiber"
 - (NEXMANAGE-613) Store Scheduled updates in DB, Add nodeUpdate communication stream, and plumbing to return correct jobID on scheduled request.

### Changed
 - (NEXARL-306) Update agents' prerm script to prevent them from disabling and stopping if it's an upgrade process

### Fixed
 - (NEXMANAGE-746) Add extra sleeptime in INBM tpm script to resolve ARL platform issue

### Security
 - Updated 'docker' go library version in trtl to 25.0.6, fixing CVE-2024-41110
 - Updated 'cryptography' Python library in dispatcher to 43.0.1, fixing GHSA-h4gh-qq45-vh27.

### Changed
 - Removed all references to `future` library as we do not use Python 2
 - (NEX-11354) Moved `/etc/dispatcher_state` to `/var/intel-manageability/dispatcher_state`
 - (NEXMANAGE-744) Remove `psutil` in favor if `shutil.disk_usage` to save space
 - (NEXMANAGE-744) Don't pull in `dmidecode` in `inbm-lib` -- pull in only in `telemetry`
 - (NEXMANAGE-744) Removed all references to `future` library as we do not use Python 2

## 4.2.5 - 2024-09-04
### Fixed
 - Added #!/usr/bin/python3 lines to agents to work in source install mode.

## 4.2.4.3 - 2024-08-27
### Fixed
 - (NEX-9338) Fixed interactive ui error in no-download and download-only mode.

## 4.2.4.2 - 2024-08-09
### Fixed
 - (NEXMANAGE-493) Fixed dispatcher error in getting granular log during download-only mode

## 4.2.4.1 - 2024-08-01
### Fixed
 - (NEXMANAGE-453) Update dispatcher yocto apparmor for accessing database.

## 4.2.4 - 2024-07-24

### Added
 - Added INBS cloud with Ping support to Cloudadapter
 - Added firmware update support to Arrow Lake specifically using a generic script that will work for any platform using fwupdtool
 - (NEXMANAGE-259) Update status enhancements(granular package level data) in INBM
 - (NEXMANAGE-314) Fixed Cloudadapter sometimes sends INBS commands to Dispatcher before it's fully up
 - (NEXMANAGE-314) Send response immediately for immediately scheduling

### Fixed
 - Fixed some Yocto issues found after migrating to scarthgap
 - (NEXARL-195) Fixed device tree detection check on systems that implement only part of device tree
 - (NEXARL-279) Fixed system would not be able to access secret volume after fwupd on Arrow Lake platform
 - (NEXMANAGE-430) Fixed Ping completed but cloudadapter shows error message

### Security
 - Bump requests from 2.31.0 to 2.32.2 in multiple agents resolving detected 3rd party CVE: CVE-2024-35195
 - Bump urllib3 from 1.26.18 to 1.26.19 in cloudadapter agent and dispatcher agent resolving detected 3rd party CVE: CVE-2024-37891
 - Bump setuptools from 65.5.1 to 70.0.0 in multiple agents resolving detected 3rd party CVE: CVE-2024-6345
 - Bump certifi from 2023.7.22 to 2024.07.04 in dispatcher agent resolving detected 3rd party CVE: CVE-2024-39689
 - Bump golang-runtime from 1.20.14 to 1.22.5 in all go binaries resolving detected 3rd party CVE: CVE-2024-24790

## 4.2.3 - 2024-05-02

### Changed
 - Moved service files from /lib to /usr/lib for all Linux OSes

### Security
 - Bump golang.org/x/net from 0.17.0 to 0.23.0 in /inbm/trtl resolving detected 3rd party CVE: CVE-2023-45288

## 4.2.2 - 2024-03-26

### Changed
 - Removed remaining Bit Creek code including 'Target' references from the manifest schema.

### Fixed
 - RTC 539880 - Fix encountered disconnected with code 7 after successfully provision to Azure cloud

 - Bump cryptography to 42.0.4, resolving CVE-2024-26130
 - Bump github.com/docker/docker from 24.0.7+incompatible to 24.0.9+incompatible in /inbm/trtl, resolving CVE-2024-21626 and CVE-2024-24557 (NOTE: trtl does not use runc or Docker Engine, so these CVEs would not actually apply to this project)

## 4.2.1 - 2024-02-16

### Changed
 - Added --build-windows and --build-check flags to build scripts to allow optional skipping of Windows build and unit tests/mypy checks. One example scenario where this would be useful would be building an official version that has already been validated and unit tests already run, to reduce build time. Another scenario would be to skip the Windows build if the user only needs a Linux build.

### Fixed
 - RTC 538468 - paho-mqtt upgrade broke cloudadapter's mqtt connections. Fixed proxy setting code to not override all sockets with proxy as paho-mqtt 1.6.0 relies on listening/connecting to localhost to set up sockets, and this doesn't work with a global proxy on all sockets.
 - RTC 538549 - improved errors when unable to fetch from URLs. For example, if INBM receives a "404 Not Found" it will return this as part of its error instead of simply returning a generic error message about being unable to fetch the URL.
 - RTC 538524 - GUID missing when not provided by manifest when running fwupdate tool
 - RTC 530960 - Fix SOTA snapshot conditions to not reboot twice on EXT4 system  

### Security
 - RTC 537811 - Bump cryptography from 41.0.6 to 42.0.2 in /inbm/dispatcher-agent (addresses CVE-2023-5678, CVE-2023-6129)

## 4.2.0 - 2024-01-23

### Changed
 - RTC 536078 - Added package list option to inbc, cloud, and internal manifest. This allows SOTA to run an install/upgrade command on a set of individual packages rather than all installed packages.
 - (BREAKING CHANGE) RTC 536910 - [source] Remove ubuntuAptSource INBM configuration tag and underlying code; replaced with source command.

### Added
 - RTC 536601 - Added 'source' command to INBM. This command manages `/etc/apt/sources.list` and `/etc/apt/sources.list.d/*` and associated gpg keys on Ubuntu.
 - RTC 537769 -  Added verification of GPG key URIs against a list of trusted repositories for enhanced security

check if sourceApplication Gpg key URL is in trusted repo
### Fixed
 - RTC 534426 - Could not write to /var/log/inbm-update-status.log on Yocto due to /var/log being a symlink to /var/volatile/log.
 - RTC 523677 - Improve INBC error logging - invalid child tag not printed
 - RTC 522583 - Fix missing SOTA logs
 - RTC 534998 - Fix SOTA failure due to snapshot error 
 - Fixed some mismatched types in abstract classes vs subtypes in dispatcher agent
 - Fixed some container mode issues

### Security
 - RTC 533615 - Validate GUID format in manifest using XML schema.  
 -              Ensure the GUID in the manifest if provided matches one of the GUIDs on the system before performing a FOTA.
 - dependabot: update golang.org/x/net from 0.14.0 to 0.17.0 in /inbm/trtl (addresses CVE-2023-39325, CVE-2023-44487)
 - update pypi urllib3 from 1.26.17 to 1.26.18 (addresses CVE-2023-45803 in urllib3)
 - dependabot: bump github.com/docker/docker from 24.0.5+incompatible to 24.0.7+incompatible in /inbm/trtl (addresses GHSA-jq35-85cj-fj4p)
 - update included reference certifi source code from 2020.12.05 to 2023.7.22, which was not a security issue per se but was flagged in BDBA as it contains CVE-2022-23491 and CVE-2023-37920
 - dependabot: Bump pyinstaller from 5.13.0 to 5.13.1 in all agents/programs (addresses CVE-2023-49797)
 - RTC 536046 - Add a workflow to perform signature checks for AOTA packages if user enrolled a key during provisioning

## 4.1.4 - 2023-10-11

### Fixed
 - RTC 533936 - [INBM] Fix sota Kernel upgrade failure

### Added
 - Add firmware update database entry for NUC12WSHv5 using /usr/bin/iFlashVLnx64. This tool can be downloaded from https://www.intel.com/content/www/us/en/download/19504/intel-aptio-v-uefi-firmware-integrator-tools-for-intel-nuc.html

### Security
 - dependabot: update cryptography from 41.0.3 to 41.0.4
 - update urllib3 from 1.26.16 to 1.26.17 (addresses CVE-2023-43804 in urllib3)

## 4.1.3 - 2023-09-05

### Fixed
 - RTC 532663 - [INBM][UCC][Bug] During every Windows reboot there will be a temporary folder created
 - RTC 531795 - [Bug] inbc defaults to deviceReboot=yes even with download-only mode
 - RTC 531796 - [Bug] dispatcher reboots device after failed update even in download-only mode
 - RTC [533020] - Fix SOTA to  handle dpkg interactive prompt
 - RTC 532662 - [INBM][UCC][Bug] INBM fails to send telemetry when IP is changed manually
 - Changed golang builds to not depend on glibc.
 - Updated OpenSSL download path in Windows installer.

### Added
- RTC 532655 - Add AOTA docker-compose up,down and pull commands to INBC
- RTC 532848 - Add AOTA docker pull, import, load and remove commands to INBC

### Security
 - (dependabot) - Updated cryptography from 41.0.0 to 41.0.2
 - (dependabot) - Updated cryptography from 41.0.2 to 41.0.3
 - Updated golang runtime from 1.20.5 to 1.20.6
 - (533039) Added Intel standard compiler flags and settings to golang builds
 - (533037) CT72 - Secure Configuration Guidance: remove all remaining Telit references
 - Update to Python 3.11 to address some CVEs.
 - Update Windows Dockerfile to pull in Python 3.11.5 to address some CVEs.

## 4.1.2 - 2023-06-29

### Fixed
 - RTC 531066 - [TC Base] [Bug] Cloud Adapter disconnected upon provisioned
 - RTC 532217 - [TC Base] [Bug] Cloud Adapter cannot connect to Azure

### Security
 - Updated Windows Python version to pull in security updates

## 4.1.1 - 2023-06-23

NOTE: update log path has changed to /var/log/inbm-update-status.log

### Fixed
 - RTC 530729 - Fix AOTA update log file show Reboot Failed although platform already rebooted and application updated
 - RTC 530881 - Fix JSON update log/access
 - RTC 530960 - Fix INBC SOTA observe post-install check and rollback on EXT4
 - RTC 530992 - [TC Base] [Bug] Cloudadapter Agent failed to start - TypeError: object of type 'int' has no len()

## 4.1.0 - 2023-06-13

### Added
 - RTC 530033 - Add AOTA Applicaiton Update command to INBC
 - RTC 530032 - Add INBC SOTA update, download-only and no-download modes 
 - RTC 529914 - Implement OTA logger
 - RTC 529912 - Add a reboot option (optional) in OTA manifest for FOTA, SOTA and POTA
 - RTC 529913 - Update INBC to take in the optional reboot option in an OTA cmd

### Fixed
 - RTC 530482 - Remove 'force' option in OTA's
 - RTC 530846 - INBC AOTA Application update command to check package fetch from trusted repo

## 4.0.1 - 2023-05-26

### Security
 - RTC 529956 - [UCC Win] Bug: C:\intel-manageability\ directory can be written by non-admin user
 - RTC 529951 - Cloudadapter does not check if certain files are symlinks
 - Increased bit size when generating TLS keys
 - Updated pypi requests to fix dependabot security alert

### Changed
 - Added recommendation to use BitLocker when installing in Windows.


## 4.0.0 - 2023-05-16

### Added
 - Added Windows output (UCC only) from main build

### Fixed
 - RTC 528514 - [Defect] [UCC] Send telemetry value as-is rather than quoting
 - RTC 528654 - [Defect] Remove parameters from INBC for version, manufacturer, product, and vendor for both POTA and FOTA commands
 - RTC 529947 - Fix UCC bitsize 

### Security
 - RTC 528652 Mask Confidential data (Username & Password) of OTA is exposed in logs
 - RTC 529258 Adjust Windows build to address 3rd party vulnerabilities
 - Removed some unneeded libraries with vulnerabilities

## 3.0.15 - 2023-04-14

### Added
 - RTC 527671 Allow hostnames for Server IP in provision script
 - RTC 527023,527027 - Add docker notes to README.md and download link to Thingsboard docs
 - RTC 527025 - Add to INBC README on how to provision-tc with no cloud--"inbc only mode"
 - RTC 527028 - Add notes to INBC fota section to mention about URL configuration
 - RTC 527026 - Add notes to INBC docs
 - RTC 523847 - Support for Thingsboard 3.4.2
 - Added UCC mode for INBM installer and cloud adapter

### Fixed
 - RTC 498253 - Fix duplicate of DBS remove operation in docker-compose OTA
 - RTC 518125 - Fix Missing DBS log when docker image is removed
 - RTC 518127 - Fix DBS not removing failed container and failed image
 - RTC 517481 - Fix DBS image is removed when there is DBS container doesn't pass DBS check
 - HSD 15012036803 - Fix for few telemetry data of the OTA update is not published to Thingsboard cloud
 - RTC 517426 - Network check added after reboot for SOTA.
 - RTC 522583 - Added a command to fix for SOTA update fail due to apt-get -yq upgrade failed
 - JIRA NEXMGMT-16 - Added fix for configuration file not removed if config Load fail
 - RTC 527018 - Fixed miscellaneous build issues when building from repo root
 - RTC 527058 - Cloudadapter proxy error during startup (Azure)
 - RTC 527059 - Overall FOTA result is not publish to cloud (Azure)
 - RTC 527158, 527530: Installation fixes for UCC


### Removed
 - RTC 525534 - Remove Bit Creek from INBC code and documentation

### Security
 - RTC 527078 - Change golang-runtime 1.18 to 1.20
 - Harden tarfile extraction against path traversal attacks
 - Bump cryptography from 3.4.8 to 30.9.1 in /inbm/dispatcher-agent
 - RTC 526357 - security.md file for SDL CT256

## 3.0.14 - 2022-11-07

### Fixed
 - RTC 521500      - Fixed build error by updating PyInstaller to 5.6.2
 - RTC 520951      - Remove references to 'inbm-lib' from requirements.txt in intel-inb-manageability repository
 - HSD 15011727901 - Fix POTA/INBC POTA print "Firmware Update Aborted" message after firmware update is success
 - HSD 15011730318 - Fix INBC FOTA/POTA not supporting "guid" arguments

### Removed
 - RTC 517780 - Remove Ubuntu 18.04 support

## 3.0.13 - 2022-08-07

### Added
 - RTC 517782 - Add Ubuntu 22.04 support for INBM TC including integration test
 - RTC 517781 - Allow installation on Debian bullseye

### Fixed
 - RTC 517230 - Added fix for telemetry agent to receive latest values after performing config set OTA and restart of telemetry agent
 - RTC 517028 - Set schema boundary limits for telemetry configuration values
 - RTC 498253 - Fix duplicate of DBS remove operation in docker-compose OTA

## 3.0.12 - 2022-07-14

### Fixed
 - RTC 509640      - Shortened the SWBOM publish timer and added logic to cancel and update the timer
 - HSD 16016950467 - Missing AppArmor profile entries under /sys for diagnostic agent
 - HSD 15011298374 - Missing lxc-common dependencies for .debs/AppArmor
 - HSD 15011258925 - Kernel modules missing after AOTA update HDDL driver
 - HSD 15011243931 - Fix cloudadapter-agent disconnection issue
 - HSD 16016950467 - Add missing AppArmor entries for MTL-P Ubuntu
 - HSD 15011480329 - Fix INBC POTA fail while executing SOTA in ubuntu

### Added
 - HSD 15011298299, RTC 515263 - Support non-LTS versions of Ubuntu
 - RTC 516194 Add Query OTA cmd to ThingsBoard Batch dashboard
 - RTC 496923 - Changed return status during preinstall check fail from 302 to 400 and updated the error message 

### Security
 - Updated trtl dependencies

## 3.0.11 - 2022-05-17

### Fixed
 - HSD 15010509095 - INBC fail to return correct Exit Code for difference scenario (-4/-6/-11)
 - HSD 15010982715 - inbm-vision failed to receive query request from cloud
 - HSD 15011009937 - Remove POTA Failure error on Success
 - HSD 15010766920 - Fix Telemetry apparmor issue on Yocto
 - HSD 15011207622 - Fixed SOTA update failed due to mender command changed
 - RTC 513178 - apt-get failed to update from a different location for the main Ubuntu sources
 - RTC 497932 - Incorrect error message when OTA fetching fail
 - HSD 15011248619 - Support Signature argument in INBC Load command

### Added
- RTC 508495 Support INBC Config Append command
- RTC 508497 Support INBC Config Remove command
- RTC 497530 Add fields in Thingsboard and Azure to support Query command via button click.
- RTC 500237 - Remove DBS messages from appearing in INBC
- RTC 514101 - Remove support of remove and append command for apt source in configuration file
- RTC 515264 - [INBM] [SOTA] Execute 'apt-get -f install -y' after update and prior to upgrade commands

## 3.0.10 - 2022-03-28

 - RTC 509991 Updated docker stats dashboard to display units for readability.
 - HSD 15010649794 - INBC POTA/SOTA release date incorrect, SOTA schema change
 - HSD 15010868044 - Remove checking for isfile on destination before moving file
 - HSD 15010868047 - "Unsupported OS" when running POTA via INBC in CentOS container
 - RTC 511101 - Handle the null char in a URI
 - HSD 15010918893 INBM does not reject unsupported file type
 - Fixed new build error discovered by clearing docker cache and rebuilding
 - HSD 15010766920 - Apparmor issue querying swbom information

## Security
 - RTC 510928 - Upgrade 3rd party deps to address CVE-2022-24921, CVE-2022-23648.
 - Update docker/distribution dependency for trtl to address GitHub security warning
 - Updated golang runtime for trtl and inb-provision-{certs, cloud, ota-cert}. Previous runtime (1.17.8) had a number of CVEs associated with it. New runtime version is 1.18.0.

## 3.0.9 - 2022-03-08
NOTE: This release has not yet been security tested.

## Fixed
 - Fixed that x86_64 Yocto output files were missing inbm- prefix
 - RTC 508366 - Fix Issues affecting Docker Stats command for AOTA and Dynamic Telemetry
 - RTC 508708 - Improve usability of AOTA Docker List command
 - RTC 508698 - [BUG] Diagnostic returns inbm-telemetry not running and fails OTA checks blocking the OTA
 - RTC 508367 - Fix Thingsboard 3.3 files to support Batch updates
 - RTC 508935 - [BUG] Dispatcher can't handle missing sota cache directory
 - RTC 508936 - Upgrading networkmanager fails during SOTA in container
 - HSD 15010715189 - Telemetry service failed to start when unable to find mender file
 - RTC 509436 - [BUG] SOTA in docker container cannot take snapshot in btrfs
 - HSD 15010407028 - Remove <hash_algorithm> tag before sending provisionNode manifest to vision-agent
 - No longer upload custom tpm2 debs with 21.10 PPA deploy script
 - RTC 509442 - [BUG] docker-compose fails in container due to docker-compose not being installed in container
 - RTC 509493 - [BUG] docker service is running unnecessarily in container, in container mod
 - RTC 509440 - Remove testing entries from intel_manageability.conf in release builds
 - RTC 509438 - [BUG] When installing .deb file (driver update) in container, .deb should be installed in host
 - RTC 495463 - Fix existing driver get uninstalled if AOTA update failed using .deb file package
 - RTC 509509 - Fixes a bug on develop branch that prevents reboot.
 - RTC 508711 - [BUG] Fix Thingsboard Docker Stats widget to display data
 - RTC 509640 - [BUG] INBC Query(swbom) to exit successfully 

### Added
 - (507873) Added support for Ubuntu 21.10
 - (507914) Add script to deploy .debs to a PPA hosted on Artifactory
 - (508492, 508493) [INBM] Support INBC Config commands(Get,Set)
 - (508494) [INBM] Support INBC Config Load command
 
### Changed
 - (508706) - Change dynamic telemetry tag from ContainersCpuPercentage to ContainerStats

### Security
- RTC 510268: Updated golang runtime for trtl and inb-provision-{certs, cloud, ota-cert}. Previous runtime (1.17.6/1.17.6) had a number of CVEs associated with it. New runtime version is 1.17.8.

## 3.0.8 - 2022-01-24

### Fixed
 - 505595, HSD 15010407028 - Fix provisionNode command failed in Signature check
 - HSD 15010510035 - Fix node service fail to autostart after freshly flash
 - HSD 15010519087, 15010575546, 15010584480 - Fix SSL search path to work on Yocto, using /etc/ssl/ca-certificates.crt on all systems.

### Security
 - RTC 507867: Updated golang runtime for trtl and inb-provision-{certs, cloud, ota-cert}. Previous runtime (1.16.2/1.16.3) had a number of CVEs associated with it. New runtime version is 1.17.6.
 - RTC 507867: Updated trtl dependency to clear a third-party CVE result associated with containerd.

## 3.0.7 - 2022-01-04

### Fixed
 - Build from normal Internet connection fixed.

## 3.0.6 - 2021-12-31
This is the first open source release.

### Changed
 - (505457) Fix INBM Ubuntu Installation guide
 - (505458) Format Azure guide
 - Other documentation tweaks and updates

## 3.0.0-3.0.5 - 2021-12-16
These are the open source release candidates.

### Added
 - 47352, 47353 [TC] Support SWBOM Query command [Dispatcher-agent, Telemetry-agent]
 - 47354 - [INBC] Query command support for INBM.

### Fixed
 - Yocto-specific entries for AppArmor have been added to match
   new binary paths in the default arm64 Yocto build.
 - 47838, HSD-15010220936 - Temporary aota package not removed after AOTA success/fail

### Fixed
 - Yocto-specific AppArmor files are now generated correctly.
 - HSD 15010039534 - Fix telemetry not retry RAS notification registration after registration failure

### Changed
 - Documentation updated and improved

### Security
 - (505490) Upgraded trtl dependencies to address CVE-2021-41190 in specs-go 1.0.1
 - (RTC 503878) Ensure dispatcher agent always blanks username and password in logs
<|MERGE_RESOLUTION|>--- conflicted
+++ resolved
@@ -5,11 +5,8 @@
 
 ## NEXT - MMMM-DD-YY
 ### Changed
-<<<<<<< HEAD
  - (NEXMANAGE-874) Remove UT rollback command in dispatcher agent
-=======
  - (NEXMANAGE-853) Remove ORAS and update method
->>>>>>> 953edffd
 
 ## 4.2.6 - 2024-10-04
 ### Added
