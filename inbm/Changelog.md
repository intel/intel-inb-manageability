# Changelog
All notable changes to this project will be documented in this file.

The format is based on [Keep a Changelog](http://keepachangelog.com/en/1.0.0/).

## NEXT - YYYY-MM-DD
### Added
 - Updated proto files to add new RPC calls to allow edge node to update
   its status with INBS.
 - (NEXMANAGE- 610) Add functionality to INBM Cloudadapter-agent to support OOB AMT RPC command requests from INBS


### Fixed
 - (NEXMANAGE-746) Add extra sleeptime in INBM tpm script to resolve ARL platform issue

### Security
 - Updated 'docker' go library version in trtl to 25.0.6, fixing CVE-2024-41110
 - Updated 'cryptography' Python library in dispatcher to 43.0.1, fixing GHSA-h4gh-qq45-vh27.

### Changed
<<<<<<< HEAD
 - Removed all references to `future` library as we do not use Python 2
 - (NEX-11354) Moved `/etc/dispatcher_state` to `/var/intel-manageability/dispatcher_state`
=======
 - (NEXMANAGE-744) Remove `psutil` in favor if `shutil.disk_usage` to save space
 - (NEXMANAGE-744) Don't pull in `dmidecode` in `inbm-lib` -- pull in only in `telemetry`
 - (NEXMANAGE-744) Removed all references to `future` library as we do not use Python 2
>>>>>>> af113a82

## 4.2.5 - 2024-09-04
### Fixed
 - Added #!/usr/bin/python3 lines to agents to work in source install mode.

## 4.2.4.3 - 2024-08-27
### Fixed
 - (NEX-9338) Fixed interactive ui error in no-download and download-only mode.

## 4.2.4.2 - 2024-08-09
### Fixed
 - (NEXMANAGE-493) Fixed dispatcher error in getting granular log during download-only mode

## 4.2.4.1 - 2024-08-01
### Fixed
 - (NEXMANAGE-453) Update dispatcher yocto apparmor for accessing database.

## 4.2.4 - 2024-07-24

### Added
 - Added INBS cloud with Ping support to Cloudadapter
 - Added firmware update support to Arrow Lake specifically using a generic script that will work for any platform using fwupdtool
 - (NEXMANAGE-259) Update status enhancements(granular package level data) in INBM
 - (NEXMANAGE-314) Fixed Cloudadapter sometimes sends INBS commands to Dispatcher before it's fully up
 - (NEXMANAGE-314) Send response immediately for immediately scheduling

### Fixed
 - Fixed some Yocto issues found after migrating to scarthgap
 - (NEXARL-195) Fixed device tree detection check on systems that implement only part of device tree
 - (NEXARL-279) Fixed system would not be able to access secret volume after fwupd on Arrow Lake platform
 - (NEXMANAGE-430) Fixed Ping completed but cloudadapter shows error message

### Security
 - Bump requests from 2.31.0 to 2.32.2 in multiple agents resolving detected 3rd party CVE: CVE-2024-35195
 - Bump urllib3 from 1.26.18 to 1.26.19 in cloudadapter agent and dispatcher agent resolving detected 3rd party CVE: CVE-2024-37891
 - Bump setuptools from 65.5.1 to 70.0.0 in multiple agents resolving detected 3rd party CVE: CVE-2024-6345
 - Bump certifi from 2023.7.22 to 2024.07.04 in dispatcher agent resolving detected 3rd party CVE: CVE-2024-39689
 - Bump golang-runtime from 1.20.14 to 1.22.5 in all go binaries resolving detected 3rd party CVE: CVE-2024-24790

## 4.2.3 - 2024-05-02

### Changed
 - Moved service files from /lib to /usr/lib for all Linux OSes

### Security
 - Bump golang.org/x/net from 0.17.0 to 0.23.0 in /inbm/trtl resolving detected 3rd party CVE: CVE-2023-45288

## 4.2.2 - 2024-03-26

### Changed
 - Removed remaining Bit Creek code including 'Target' references from the manifest schema.

### Fixed
 - RTC 539880 - Fix encountered disconnected with code 7 after successfully provision to Azure cloud

 - Bump cryptography to 42.0.4, resolving CVE-2024-26130
 - Bump github.com/docker/docker from 24.0.7+incompatible to 24.0.9+incompatible in /inbm/trtl, resolving CVE-2024-21626 and CVE-2024-24557 (NOTE: trtl does not use runc or Docker Engine, so these CVEs would not actually apply to this project)

## 4.2.1 - 2024-02-16

### Changed
 - Added --build-windows and --build-check flags to build scripts to allow optional skipping of Windows build and unit tests/mypy checks. One example scenario where this would be useful would be building an official version that has already been validated and unit tests already run, to reduce build time. Another scenario would be to skip the Windows build if the user only needs a Linux build.

### Fixed
 - RTC 538468 - paho-mqtt upgrade broke cloudadapter's mqtt connections. Fixed proxy setting code to not override all sockets with proxy as paho-mqtt 1.6.0 relies on listening/connecting to localhost to set up sockets, and this doesn't work with a global proxy on all sockets.
 - RTC 538549 - improved errors when unable to fetch from URLs. For example, if INBM receives a "404 Not Found" it will return this as part of its error instead of simply returning a generic error message about being unable to fetch the URL.
 - RTC 538524 - GUID missing when not provided by manifest when running fwupdate tool
 - RTC 530960 - Fix SOTA snapshot conditions to not reboot twice on EXT4 system  

### Security
 - RTC 537811 - Bump cryptography from 41.0.6 to 42.0.2 in /inbm/dispatcher-agent (addresses CVE-2023-5678, CVE-2023-6129)

## 4.2.0 - 2024-01-23

### Changed
 - RTC 536078 - Added package list option to inbc, cloud, and internal manifest. This allows SOTA to run an install/upgrade command on a set of individual packages rather than all installed packages.
 - (BREAKING CHANGE) RTC 536910 - [source] Remove ubuntuAptSource INBM configuration tag and underlying code; replaced with source command.

### Added
 - RTC 536601 - Added 'source' command to INBM. This command manages `/etc/apt/sources.list` and `/etc/apt/sources.list.d/*` and associated gpg keys on Ubuntu.
 - RTC 537769 -  Added verification of GPG key URIs against a list of trusted repositories for enhanced security

check if sourceApplication Gpg key URL is in trusted repo
### Fixed
 - RTC 534426 - Could not write to /var/log/inbm-update-status.log on Yocto due to /var/log being a symlink to /var/volatile/log.
 - RTC 523677 - Improve INBC error logging - invalid child tag not printed
 - RTC 522583 - Fix missing SOTA logs
 - RTC 534998 - Fix SOTA failure due to snapshot error 
 - Fixed some mismatched types in abstract classes vs subtypes in dispatcher agent
 - Fixed some container mode issues

### Security
 - RTC 533615 - Validate GUID format in manifest using XML schema.  
 -              Ensure the GUID in the manifest if provided matches one of the GUIDs on the system before performing a FOTA.
 - dependabot: update golang.org/x/net from 0.14.0 to 0.17.0 in /inbm/trtl (addresses CVE-2023-39325, CVE-2023-44487)
 - update pypi urllib3 from 1.26.17 to 1.26.18 (addresses CVE-2023-45803 in urllib3)
 - dependabot: bump github.com/docker/docker from 24.0.5+incompatible to 24.0.7+incompatible in /inbm/trtl (addresses GHSA-jq35-85cj-fj4p)
 - update included reference certifi source code from 2020.12.05 to 2023.7.22, which was not a security issue per se but was flagged in BDBA as it contains CVE-2022-23491 and CVE-2023-37920
 - dependabot: Bump pyinstaller from 5.13.0 to 5.13.1 in all agents/programs (addresses CVE-2023-49797)
 - RTC 536046 - Add a workflow to perform signature checks for AOTA packages if user enrolled a key during provisioning

## 4.1.4 - 2023-10-11

### Fixed
 - RTC 533936 - [INBM] Fix sota Kernel upgrade failure

### Added
 - Add firmware update database entry for NUC12WSHv5 using /usr/bin/iFlashVLnx64. This tool can be downloaded from https://www.intel.com/content/www/us/en/download/19504/intel-aptio-v-uefi-firmware-integrator-tools-for-intel-nuc.html

### Security
 - dependabot: update cryptography from 41.0.3 to 41.0.4
 - update urllib3 from 1.26.16 to 1.26.17 (addresses CVE-2023-43804 in urllib3)

## 4.1.3 - 2023-09-05

### Fixed
 - RTC 532663 - [INBM][UCC][Bug] During every Windows reboot there will be a temporary folder created
 - RTC 531795 - [Bug] inbc defaults to deviceReboot=yes even with download-only mode
 - RTC 531796 - [Bug] dispatcher reboots device after failed update even in download-only mode
 - RTC [533020] - Fix SOTA to  handle dpkg interactive prompt
 - RTC 532662 - [INBM][UCC][Bug] INBM fails to send telemetry when IP is changed manually
 - Changed golang builds to not depend on glibc.
 - Updated OpenSSL download path in Windows installer.

### Added
- RTC 532655 - Add AOTA docker-compose up,down and pull commands to INBC
- RTC 532848 - Add AOTA docker pull, import, load and remove commands to INBC

### Security
 - (dependabot) - Updated cryptography from 41.0.0 to 41.0.2
 - (dependabot) - Updated cryptography from 41.0.2 to 41.0.3
 - Updated golang runtime from 1.20.5 to 1.20.6
 - (533039) Added Intel standard compiler flags and settings to golang builds
 - (533037) CT72 - Secure Configuration Guidance: remove all remaining Telit references
 - Update to Python 3.11 to address some CVEs.
 - Update Windows Dockerfile to pull in Python 3.11.5 to address some CVEs.

## 4.1.2 - 2023-06-29

### Fixed
 - RTC 531066 - [TC Base] [Bug] Cloud Adapter disconnected upon provisioned
 - RTC 532217 - [TC Base] [Bug] Cloud Adapter cannot connect to Azure

### Security
 - Updated Windows Python version to pull in security updates

## 4.1.1 - 2023-06-23

NOTE: update log path has changed to /var/log/inbm-update-status.log

### Fixed
 - RTC 530729 - Fix AOTA update log file show Reboot Failed although platform already rebooted and application updated
 - RTC 530881 - Fix JSON update log/access
 - RTC 530960 - Fix INBC SOTA observe post-install check and rollback on EXT4
 - RTC 530992 - [TC Base] [Bug] Cloudadapter Agent failed to start - TypeError: object of type 'int' has no len()

## 4.1.0 - 2023-06-13

### Added
 - RTC 530033 - Add AOTA Applicaiton Update command to INBC
 - RTC 530032 - Add INBC SOTA update, download-only and no-download modes 
 - RTC 529914 - Implement OTA logger
 - RTC 529912 - Add a reboot option (optional) in OTA manifest for FOTA, SOTA and POTA
 - RTC 529913 - Update INBC to take in the optional reboot option in an OTA cmd

### Fixed
 - RTC 530482 - Remove 'force' option in OTA's
 - RTC 530846 - INBC AOTA Application update command to check package fetch from trusted repo

## 4.0.1 - 2023-05-26

### Security
 - RTC 529956 - [UCC Win] Bug: C:\intel-manageability\ directory can be written by non-admin user
 - RTC 529951 - Cloudadapter does not check if certain files are symlinks
 - Increased bit size when generating TLS keys
 - Updated pypi requests to fix dependabot security alert

### Changed
 - Added recommendation to use BitLocker when installing in Windows.


## 4.0.0 - 2023-05-16

### Added
 - Added Windows output (UCC only) from main build

### Fixed
 - RTC 528514 - [Defect] [UCC] Send telemetry value as-is rather than quoting
 - RTC 528654 - [Defect] Remove parameters from INBC for version, manufacturer, product, and vendor for both POTA and FOTA commands
 - RTC 529947 - Fix UCC bitsize 

### Security
 - RTC 528652 Mask Confidential data (Username & Password) of OTA is exposed in logs
 - RTC 529258 Adjust Windows build to address 3rd party vulnerabilities
 - Removed some unneeded libraries with vulnerabilities

## 3.0.15 - 2023-04-14

### Added
 - RTC 527671 Allow hostnames for Server IP in provision script
 - RTC 527023,527027 - Add docker notes to README.md and download link to Thingsboard docs
 - RTC 527025 - Add to INBC README on how to provision-tc with no cloud--"inbc only mode"
 - RTC 527028 - Add notes to INBC fota section to mention about URL configuration
 - RTC 527026 - Add notes to INBC docs
 - RTC 523847 - Support for Thingsboard 3.4.2
 - Added UCC mode for INBM installer and cloud adapter

### Fixed
 - RTC 498253 - Fix duplicate of DBS remove operation in docker-compose OTA
 - RTC 518125 - Fix Missing DBS log when docker image is removed
 - RTC 518127 - Fix DBS not removing failed container and failed image
 - RTC 517481 - Fix DBS image is removed when there is DBS container doesn't pass DBS check
 - HSD 15012036803 - Fix for few telemetry data of the OTA update is not published to Thingsboard cloud
 - RTC 517426 - Network check added after reboot for SOTA.
 - RTC 522583 - Added a command to fix for SOTA update fail due to apt-get -yq upgrade failed
 - JIRA NEXMGMT-16 - Added fix for configuration file not removed if config Load fail
 - RTC 527018 - Fixed miscellaneous build issues when building from repo root
 - RTC 527058 - Cloudadapter proxy error during startup (Azure)
 - RTC 527059 - Overall FOTA result is not publish to cloud (Azure)
 - RTC 527158, 527530: Installation fixes for UCC


### Removed
 - RTC 525534 - Remove Bit Creek from INBC code and documentation

### Security
 - RTC 527078 - Change golang-runtime 1.18 to 1.20
 - Harden tarfile extraction against path traversal attacks
 - Bump cryptography from 3.4.8 to 30.9.1 in /inbm/dispatcher-agent
 - RTC 526357 - security.md file for SDL CT256

## 3.0.14 - 2022-11-07

### Fixed
 - RTC 521500      - Fixed build error by updating PyInstaller to 5.6.2
 - RTC 520951      - Remove references to 'inbm-lib' from requirements.txt in intel-inb-manageability repository
 - HSD 15011727901 - Fix POTA/INBC POTA print "Firmware Update Aborted" message after firmware update is success
 - HSD 15011730318 - Fix INBC FOTA/POTA not supporting "guid" arguments

### Removed
 - RTC 517780 - Remove Ubuntu 18.04 support

## 3.0.13 - 2022-08-07

### Added
 - RTC 517782 - Add Ubuntu 22.04 support for INBM TC including integration test
 - RTC 517781 - Allow installation on Debian bullseye

### Fixed
 - RTC 517230 - Added fix for telemetry agent to receive latest values after performing config set OTA and restart of telemetry agent
 - RTC 517028 - Set schema boundary limits for telemetry configuration values
 - RTC 498253 - Fix duplicate of DBS remove operation in docker-compose OTA

## 3.0.12 - 2022-07-14

### Fixed
 - RTC 509640      - Shortened the SWBOM publish timer and added logic to cancel and update the timer
 - HSD 16016950467 - Missing AppArmor profile entries under /sys for diagnostic agent
 - HSD 15011298374 - Missing lxc-common dependencies for .debs/AppArmor
 - HSD 15011258925 - Kernel modules missing after AOTA update HDDL driver
 - HSD 15011243931 - Fix cloudadapter-agent disconnection issue
 - HSD 16016950467 - Add missing AppArmor entries for MTL-P Ubuntu
 - HSD 15011480329 - Fix INBC POTA fail while executing SOTA in ubuntu

### Added
 - HSD 15011298299, RTC 515263 - Support non-LTS versions of Ubuntu
 - RTC 516194 Add Query OTA cmd to ThingsBoard Batch dashboard
 - RTC 496923 - Changed return status during preinstall check fail from 302 to 400 and updated the error message 

### Security
 - Updated trtl dependencies

## 3.0.11 - 2022-05-17

### Fixed
 - HSD 15010509095 - INBC fail to return correct Exit Code for difference scenario (-4/-6/-11)
 - HSD 15010982715 - inbm-vision failed to receive query request from cloud
 - HSD 15011009937 - Remove POTA Failure error on Success
 - HSD 15010766920 - Fix Telemetry apparmor issue on Yocto
 - HSD 15011207622 - Fixed SOTA update failed due to mender command changed
 - RTC 513178 - apt-get failed to update from a different location for the main Ubuntu sources
 - RTC 497932 - Incorrect error message when OTA fetching fail
 - HSD 15011248619 - Support Signature argument in INBC Load command

### Added
- RTC 508495 Support INBC Config Append command
- RTC 508497 Support INBC Config Remove command
- RTC 497530 Add fields in Thingsboard and Azure to support Query command via button click.
- RTC 500237 - Remove DBS messages from appearing in INBC
- RTC 514101 - Remove support of remove and append command for apt source in configuration file
- RTC 515264 - [INBM] [SOTA] Execute 'apt-get -f install -y' after update and prior to upgrade commands

## 3.0.10 - 2022-03-28

 - RTC 509991 Updated docker stats dashboard to display units for readability.
 - HSD 15010649794 - INBC POTA/SOTA release date incorrect, SOTA schema change
 - HSD 15010868044 - Remove checking for isfile on destination before moving file
 - HSD 15010868047 - "Unsupported OS" when running POTA via INBC in CentOS container
 - RTC 511101 - Handle the null char in a URI
 - HSD 15010918893 INBM does not reject unsupported file type
 - Fixed new build error discovered by clearing docker cache and rebuilding
 - HSD 15010766920 - Apparmor issue querying swbom information

## Security
 - RTC 510928 - Upgrade 3rd party deps to address CVE-2022-24921, CVE-2022-23648.
 - Update docker/distribution dependency for trtl to address GitHub security warning
 - Updated golang runtime for trtl and inb-provision-{certs, cloud, ota-cert}. Previous runtime (1.17.8) had a number of CVEs associated with it. New runtime version is 1.18.0.

## 3.0.9 - 2022-03-08
NOTE: This release has not yet been security tested.

## Fixed
 - Fixed that x86_64 Yocto output files were missing inbm- prefix
 - RTC 508366 - Fix Issues affecting Docker Stats command for AOTA and Dynamic Telemetry
 - RTC 508708 - Improve usability of AOTA Docker List command
 - RTC 508698 - [BUG] Diagnostic returns inbm-telemetry not running and fails OTA checks blocking the OTA
 - RTC 508367 - Fix Thingsboard 3.3 files to support Batch updates
 - RTC 508935 - [BUG] Dispatcher can't handle missing sota cache directory
 - RTC 508936 - Upgrading networkmanager fails during SOTA in container
 - HSD 15010715189 - Telemetry service failed to start when unable to find mender file
 - RTC 509436 - [BUG] SOTA in docker container cannot take snapshot in btrfs
 - HSD 15010407028 - Remove <hash_algorithm> tag before sending provisionNode manifest to vision-agent
 - No longer upload custom tpm2 debs with 21.10 PPA deploy script
 - RTC 509442 - [BUG] docker-compose fails in container due to docker-compose not being installed in container
 - RTC 509493 - [BUG] docker service is running unnecessarily in container, in container mod
 - RTC 509440 - Remove testing entries from intel_manageability.conf in release builds
 - RTC 509438 - [BUG] When installing .deb file (driver update) in container, .deb should be installed in host
 - RTC 495463 - Fix existing driver get uninstalled if AOTA update failed using .deb file package
 - RTC 509509 - Fixes a bug on develop branch that prevents reboot.
 - RTC 508711 - [BUG] Fix Thingsboard Docker Stats widget to display data
 - RTC 509640 - [BUG] INBC Query(swbom) to exit successfully 

### Added
 - (507873) Added support for Ubuntu 21.10
 - (507914) Add script to deploy .debs to a PPA hosted on Artifactory
 - (508492, 508493) [INBM] Support INBC Config commands(Get,Set)
 - (508494) [INBM] Support INBC Config Load command
 
### Changed
 - (508706) - Change dynamic telemetry tag from ContainersCpuPercentage to ContainerStats

### Security
- RTC 510268: Updated golang runtime for trtl and inb-provision-{certs, cloud, ota-cert}. Previous runtime (1.17.6/1.17.6) had a number of CVEs associated with it. New runtime version is 1.17.8.

## 3.0.8 - 2022-01-24

### Fixed
 - 505595, HSD 15010407028 - Fix provisionNode command failed in Signature check
 - HSD 15010510035 - Fix node service fail to autostart after freshly flash
 - HSD 15010519087, 15010575546, 15010584480 - Fix SSL search path to work on Yocto, using /etc/ssl/ca-certificates.crt on all systems.

### Security
 - RTC 507867: Updated golang runtime for trtl and inb-provision-{certs, cloud, ota-cert}. Previous runtime (1.16.2/1.16.3) had a number of CVEs associated with it. New runtime version is 1.17.6.
 - RTC 507867: Updated trtl dependency to clear a third-party CVE result associated with containerd.

## 3.0.7 - 2022-01-04

### Fixed
 - Build from normal Internet connection fixed.

## 3.0.6 - 2021-12-31
This is the first open source release.

### Changed
 - (505457) Fix INBM Ubuntu Installation guide
 - (505458) Format Azure guide
 - Other documentation tweaks and updates

## 3.0.0-3.0.5 - 2021-12-16
These are the open source release candidates.

### Added
 - 47352, 47353 [TC] Support SWBOM Query command [Dispatcher-agent, Telemetry-agent]
 - 47354 - [INBC] Query command support for INBM.

### Fixed
 - Yocto-specific entries for AppArmor have been added to match
   new binary paths in the default arm64 Yocto build.
 - 47838, HSD-15010220936 - Temporary aota package not removed after AOTA success/fail

### Fixed
 - Yocto-specific AppArmor files are now generated correctly.
 - HSD 15010039534 - Fix telemetry not retry RAS notification registration after registration failure

### Changed
 - Documentation updated and improved

### Security
 - (505490) Upgraded trtl dependencies to address CVE-2021-41190 in specs-go 1.0.1
 - (RTC 503878) Ensure dispatcher agent always blanks username and password in logs
<|MERGE_RESOLUTION|>--- conflicted
+++ resolved
@@ -18,14 +18,11 @@
  - Updated 'cryptography' Python library in dispatcher to 43.0.1, fixing GHSA-h4gh-qq45-vh27.
 
 ### Changed
-<<<<<<< HEAD
  - Removed all references to `future` library as we do not use Python 2
  - (NEX-11354) Moved `/etc/dispatcher_state` to `/var/intel-manageability/dispatcher_state`
-=======
  - (NEXMANAGE-744) Remove `psutil` in favor if `shutil.disk_usage` to save space
  - (NEXMANAGE-744) Don't pull in `dmidecode` in `inbm-lib` -- pull in only in `telemetry`
  - (NEXMANAGE-744) Removed all references to `future` library as we do not use Python 2
->>>>>>> af113a82
 
 ## 4.2.5 - 2024-09-04
 ### Fixed
