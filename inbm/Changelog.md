# Changelog
All notable changes to this project will be documented in this file.

The format is based on [Keep a Changelog](http://keepachangelog.com/en/1.0.0/).

## NEXT - ?

## Added
## Fixed

## 3.0.13 - 2022-08-07

### Added
 - RTC 517782 - Add Ubuntu 22.04 support for INBM TC including integration test
 - RTC 517781 - Allow installation on Debian bullseye

<<<<<<< HEAD
### Removed
 - RTC 517780 - Remove Ubuntu 18.04 support
=======
### Fixed
 - RTC 517230 - Added fix for telemetry agent to receive latest values after performing config set OTA and restart of telemetry agent
 - RTC 517028 - Set schema boundary limits for telemetry configuration values
 - RTC 498253 - Fix duplicate of DBS remove operation in docker-compose OTA

>>>>>>> 9c83cb61

## 3.0.12 - 2022-07-14

### Fixed
 - RTC 509640      - Shortened the SWBOM publish timer and added logic to cancel and update the timer
 - HSD 16016950467 - Missing AppArmor profile entries under /sys for diagnostic agent
 - HSD 15011298374 - Missing lxc-common dependencies for .debs/AppArmor
 - HSD 15011258925 - Kernel modules missing after AOTA update HDDL driver
 - HSD 15011243931 - Fix cloudadapter-agent disconnection issue
 - HSD 16016950467 - Add missing AppArmor entries for MTL-P Ubuntu
 - HSD 15011480329 - Fix INBC POTA fail while executing SOTA in ubuntu

### Added
 - HSD 15011298299, RTC 515263 - Support non-LTS versions of Ubuntu
 - RTC 516194 Add Query OTA cmd to ThingsBoard Batch dashboard
 - RTC 496923 - Changed return status during preinstall check fail from 302 to 400 and updated the error message 

### Security
 - Updated trtl dependencies

## 3.0.11 - 2022-05-17

### Fixed
 - HSD 15010509095 - INBC fail to return correct Exit Code for difference scenario (-4/-6/-11)
 - HSD 15010982715 - inbm-vision failed to receive query request from cloud
 - HSD 15011009937 - Remove POTA Failure error on Success
 - HSD 15010766920 - Fix Telemetry apparmor issue on Yocto
 - HSD 15011207622 - Fixed SOTA update failed due to mender command changed
 - RTC 513178 - apt-get failed to update from a different location for the main Ubuntu sources
 - RTC 497932 - Incorrect error message when OTA fetching fail
 - HSD 15011248619 - Support Signature argument in INBC Load command

### Added
- RTC 508495 Support INBC Config Append command
- RTC 508497 Support INBC Config Remove command
- RTC 497530 Add fields in Thingsboard and Azure to support Query command via button click.
- RTC 500237 - Remove DBS messages from appearing in INBC
- RTC 514101 - Remove support of remove and append command for apt source in configuration file
- RTC 515264 - [INBM] [SOTA] Execute 'apt-get -f install -y' after update and prior to upgrade commands

## 3.0.10 - 2022-03-28

 - RTC 509991 Updated docker stats dashboard to display units for readability.
 - HSD 15010649794 - INBC POTA/SOTA release date incorrect, SOTA schema change
 - HSD 15010868044 - Remove checking for isfile on destination before moving file
 - HSD 15010868047 - "Unsupported OS" when running POTA via INBC in CentOS container
 - RTC 511101 - Handle the null char in a URI
 - HSD 15010918893 INBM does not reject unsupported file type
 - Fixed new build error discovered by clearing docker cache and rebuilding
 - HSD 15010766920 - Apparmor issue querying swbom information

## Security
 - RTC 510928 - Upgrade 3rd party deps to address CVE-2022-24921, CVE-2022-23648.
 - Update docker/distribution dependency for trtl to address GitHub security warning
 - Updated golang runtime for trtl and inb-provision-{certs, cloud, ota-cert}. Previous runtime (1.17.8) had a number of CVEs associated with it. New runtime version is 1.18.0.

## 3.0.9 - 2022-03-08
NOTE: This release has not yet been security tested.

## Fixed
 - Fixed that x86_64 Yocto output files were missing inbm- prefix
 - RTC 508366 - Fix Issues affecting Docker Stats command for AOTA and Dynamic Telemetry
 - RTC 508708 - Improve usability of AOTA Docker List command
 - RTC 508698 - [BUG] Diagnostic returns inbm-telemetry not running and fails OTA checks blocking the OTA
 - RTC 508367 - Fix Thingsboard 3.3 files to support Batch updates
 - RTC 508935 - [BUG] Dispatcher can't handle missing sota cache directory
 - RTC 508936 - Upgrading networkmanager fails during SOTA in container
 - HSD 15010715189 - Telemetry service failed to start when unable to find mender file
 - RTC 509436 - [BUG] SOTA in docker container cannot take snapshot in btrfs
 - HSD 15010407028 - Remove <hash_algorithm> tag before sending provisionNode manifest to vision-agent
 - No longer upload custom tpm2 debs with 21.10 PPA deploy script
 - RTC 509442 - [BUG] docker-compose fails in container due to docker-compose not being installed in container
 - RTC 509493 - [BUG] docker service is running unnecessarily in container, in container mod
 - RTC 509440 - Remove testing entries from intel_manageability.conf in release builds
 - RTC 509438 - [BUG] When installing .deb file (driver update) in container, .deb should be installed in host
 - RTC 495463 - Fix existing driver get uninstalled if AOTA update failed using .deb file package
 - RTC 509509 - Fixes a bug on develop branch that prevents reboot.
 - RTC 508711 - [BUG] Fix Thingsboard Docker Stats widget to display data
 - RTC 509640 - [BUG] INBC Query(swbom) to exit successfully 

### Added
 - (507873) Added support for Ubuntu 21.10
 - (507914) Add script to deploy .debs to a PPA hosted on Artifactory
 - (508492, 508493) [INBM] Support INBC Config commands(Get,Set)
 - (508494) [INBM] Support INBC Config Load command
 
### Changed
 - (508706) - Change dynamic telemetry tag from ContainersCpuPercentage to ContainerStats

### Security
- RTC 510268: Updated golang runtime for trtl and inb-provision-{certs, cloud, ota-cert}. Previous runtime (1.17.6/1.17.6) had a number of CVEs associated with it. New runtime version is 1.17.8.

## 3.0.8 - 2022-01-24

### Fixed
 - 505595, HSD 15010407028 - Fix provisionNode command failed in Signature check
 - HSD 15010510035 - Fix node service fail to autostart after freshly flash
 - HSD 15010519087, 15010575546, 15010584480 - Fix SSL search path to work on Yocto, using /etc/ssl/ca-certificates.crt on all systems.

### Security
 - RTC 507867: Updated golang runtime for trtl and inb-provision-{certs, cloud, ota-cert}. Previous runtime (1.16.2/1.16.3) had a number of CVEs associated with it. New runtime version is 1.17.6.
 - RTC 507867: Updated trtl dependency to clear a third-party CVE result associated with containerd.

## 3.0.7 - 2022-01-04

### Fixed
 - Build from normal Internet connection fixed.

## 3.0.6 - 2021-12-31
This is the first open source release.

### Changed
 - (505457) Fix INBM Ubuntu Installation guide
 - (505458) Format Azure guide
 - Other documentation tweaks and updates

## 3.0.0-3.0.5 - 2021-12-16
These are the open source release candidates.

### Added
 - 47352, 47353 [TC] Support SWBOM Query command [Dispatcher-agent, Telemetry-agent]
 - 47354 - [INBC] Query command support for INBM.

### Fixed
 - Yocto-specific entries for AppArmor have been added to match
   new binary paths in the default arm64 Yocto build.
 - 47838, HSD-15010220936 - Temporary aota package not removed after AOTA success/fail

### Fixed
 - Yocto-specific AppArmor files are now generated correctly.
 - HSD 15010039534 - Fix telemetry not retry RAS notification registration after registration failure

### Changed
 - Documentation updated and improved

### Security
 - (505490) Upgraded trtl dependencies to address CVE-2021-41190 in specs-go 1.0.1
 - (RTC 503878) Ensure dispatcher agent always blanks username and password in logs
<|MERGE_RESOLUTION|>--- conflicted
+++ resolved
@@ -5,8 +5,10 @@
 
 ## NEXT - ?
 
-## Added
-## Fixed
+### Added
+### Fixed
+### Removed
+ - RTC 517780 - Remove Ubuntu 18.04 support
 
 ## 3.0.13 - 2022-08-07
 
@@ -14,16 +16,10 @@
  - RTC 517782 - Add Ubuntu 22.04 support for INBM TC including integration test
  - RTC 517781 - Allow installation on Debian bullseye
 
-<<<<<<< HEAD
-### Removed
- - RTC 517780 - Remove Ubuntu 18.04 support
-=======
 ### Fixed
  - RTC 517230 - Added fix for telemetry agent to receive latest values after performing config set OTA and restart of telemetry agent
  - RTC 517028 - Set schema boundary limits for telemetry configuration values
  - RTC 498253 - Fix duplicate of DBS remove operation in docker-compose OTA
-
->>>>>>> 9c83cb61
 
 ## 3.0.12 - 2022-07-14
 
