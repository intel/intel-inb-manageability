# Changelog
All notable changes to this project will be documented in this file.

The format is based on [Keep a Changelog](http://keepachangelog.com/en/1.0.0/).

## NEXT - ?.?.? - ?

### Changed
 - Added --build-windows and --build-check flags to build scripts to allow optional skipping of Windows build and unit tests/mypy checks. One example scenario where this would be useful would be building an official version that has already been validated and unit tests already run, to reduce build time. Another scenario would be to skip the Windows build if the user only needs a Linux build.

### Fixed
 - RTC 538468 - paho-mqtt upgrade broke cloudadapter's mqtt connections. Fixed proxy setting code to not override all sockets with proxy as paho-mqtt 1.6.0 relies on listening/connecting to localhost to set up sockets, and this doesn't work with a global proxy on all sockets.
 - RTC 538549 - improved errors when unable to fetch from URLs. For example, if INBM receives a "404 Not Found" it will return this as part of its error instead of simply returning a generic error message about being unable to fetch the URL.
<<<<<<< HEAD
 - RTC 538524 - GUID missing when not provided by manifest when running fwupdate tool
=======
 - RTC 530960 - Fix SOTA snapshot conditions to not reboot twice on EXT4 system  
>>>>>>> af0ec536

### Security
 - RTC 537811 - Bump cryptography from 41.0.6 to 42.0.2 in /inbm/dispatcher-agent (addresses CVE-2023-5678, CVE-2023-6129)

## 4.2.0 - 2024-01-23

### Changed
 - RTC 536078 - Added package list option to inbc, cloud, and internal manifest. This allows SOTA to run an install/upgrade command on a set of individual packages rather than all installed packages.
 - (BREAKING CHANGE) RTC 536910 - [source] Remove ubuntuAptSource INBM configuration tag and underlying code; replaced with source command.

### Added
 - RTC 536601 - Added 'source' command to INBM. This command manages `/etc/apt/sources.list` and `/etc/apt/sources.list.d/*` and associated gpg keys on Ubuntu.
 - RTC 537769 -  Added verification of GPG key URIs against a list of trusted repositories for enhanced security

check if sourceApplication Gpg key URL is in trusted repo
### Fixed
 - RTC 534426 - Could not write to /var/log/inbm-update-status.log on Yocto due to /var/log being a symlink to /var/volatile/log.
 - RTC 523677 - Improve INBC error logging - invalid child tag not printed
 - RTC 522583 - Fix missing SOTA logs
 - RTC 534998 - Fix SOTA failure due to snapshot error 
 - Fixed some mismatched types in abstract classes vs subtypes in dispatcher agent
 - Fixed some container mode issues

### Security
 - RTC 533615 - Validate GUID format in manifest using XML schema.  
 -              Ensure the GUID in the manifest if provided matches one of the GUIDs on the system before performing a FOTA.
 - dependabot: update golang.org/x/net from 0.14.0 to 0.17.0 in /inbm/trtl (addresses CVE-2023-39325, CVE-2023-44487)
 - update pypi urllib3 from 1.26.17 to 1.26.18 (addresses CVE-2023-45803 in urllib3)
 - dependabot: bump github.com/docker/docker from 24.0.5+incompatible to 24.0.7+incompatible in /inbm/trtl (addresses GHSA-jq35-85cj-fj4p)
 - update included reference certifi source code from 2020.12.05 to 2023.7.22, which was not a security issue per se but was flagged in BDBA as it contains CVE-2022-23491 and CVE-2023-37920
 - dependabot: Bump pyinstaller from 5.13.0 to 5.13.1 in all agents/programs (addresses CVE-2023-49797)
 - RTC 536046 - Add a workflow to perform signature checks for AOTA packages if user enrolled a key during provisioning

## 4.1.4 - 2023-10-11

### Fixed
 - RTC 533936 - [INBM] Fix sota Kernel upgrade failure

### Added
 - Add firmware update database entry for NUC12WSHv5 using /usr/bin/iFlashVLnx64. This tool can be downloaded from https://www.intel.com/content/www/us/en/download/19504/intel-aptio-v-uefi-firmware-integrator-tools-for-intel-nuc.html

### Security
 - dependabot: update cryptography from 41.0.3 to 41.0.4
 - update urllib3 from 1.26.16 to 1.26.17 (addresses CVE-2023-43804 in urllib3)

## 4.1.3 - 2023-09-05

### Fixed
 - RTC 532663 - [INBM][UCC][Bug] During every Windows reboot there will be a temporary folder created
 - RTC 531795 - [Bug] inbc defaults to deviceReboot=yes even with download-only mode
 - RTC 531796 - [Bug] dispatcher reboots device after failed update even in download-only mode
 - RTC [533020] - Fix SOTA to  handle dpkg interactive prompt
 - RTC 532662 - [INBM][UCC][Bug] INBM fails to send telemetry when IP is changed manually
 - Changed golang builds to not depend on glibc.
 - Updated OpenSSL download path in Windows installer.

### Added
- RTC 532655 - Add AOTA docker-compose up,down and pull commands to INBC
- RTC 532848 - Add AOTA docker pull, import, load and remove commands to INBC

### Security
 - (dependabot) - Updated cryptography from 41.0.0 to 41.0.2
 - (dependabot) - Updated cryptography from 41.0.2 to 41.0.3
 - Updated golang runtime from 1.20.5 to 1.20.6
 - (533039) Added Intel standard compiler flags and settings to golang builds
 - (533037) CT72 - Secure Configuration Guidance: remove all remaining Telit references
 - Update to Python 3.11 to address some CVEs.
 - Update Windows Dockerfile to pull in Python 3.11.5 to address some CVEs.

## 4.1.2 - 2023-06-29

### Fixed
 - RTC 531066 - [TC Base] [Bug] Cloud Adapter disconnected upon provisioned
 - RTC 532217 - [TC Base] [Bug] Cloud Adapter cannot connect to Azure

### Security
 - Updated Windows Python version to pull in security updates

## 4.1.1 - 2023-06-23

NOTE: update log path has changed to /var/log/inbm-update-status.log

### Fixed
 - RTC 530729 - Fix AOTA update log file show Reboot Failed although platform already rebooted and application updated
 - RTC 530881 - Fix JSON update log/access
 - RTC 530960 - Fix INBC SOTA observe post-install check and rollback on EXT4
 - RTC 530992 - [TC Base] [Bug] Cloudadapter Agent failed to start - TypeError: object of type 'int' has no len()

## 4.1.0 - 2023-06-13

### Added
 - RTC 530033 - Add AOTA Applicaiton Update command to INBC
 - RTC 530032 - Add INBC SOTA update, download-only and no-download modes 
 - RTC 529914 - Implement OTA logger
 - RTC 529912 - Add a reboot option (optional) in OTA manifest for FOTA, SOTA and POTA
 - RTC 529913 - Update INBC to take in the optional reboot option in an OTA cmd

### Fixed
 - RTC 530482 - Remove 'force' option in OTA's
 - RTC 530846 - INBC AOTA Application update command to check package fetch from trusted repo

## 4.0.1 - 2023-05-26

### Security
 - RTC 529956 - [UCC Win] Bug: C:\intel-manageability\ directory can be written by non-admin user
 - RTC 529951 - Cloudadapter does not check if certain files are symlinks
 - Increased bit size when generating TLS keys
 - Updated pypi requests to fix dependabot security alert

### Changed
 - Added recommendation to use BitLocker when installing in Windows.


## 4.0.0 - 2023-05-16

### Added
 - Added Windows output (UCC only) from main build

### Fixed
 - RTC 528514 - [Defect] [UCC] Send telemetry value as-is rather than quoting
 - RTC 528654 - [Defect] Remove parameters from INBC for version, manufacturer, product, and vendor for both POTA and FOTA commands
 - RTC 529947 - Fix UCC bitsize 

### Security
 - RTC 528652 Mask Confidential data (Username & Password) of OTA is exposed in logs
 - RTC 529258 Adjust Windows build to address 3rd party vulnerabilities
 - Removed some unneeded libraries with vulnerabilities

## 3.0.15 - 2023-04-14

### Added
 - RTC 527671 Allow hostnames for Server IP in provision script
 - RTC 527023,527027 - Add docker notes to README.md and download link to Thingsboard docs
 - RTC 527025 - Add to INBC README on how to provision-tc with no cloud--"inbc only mode"
 - RTC 527028 - Add notes to INBC fota section to mention about URL configuration
 - RTC 527026 - Add notes to INBC docs
 - RTC 523847 - Support for Thingsboard 3.4.2
 - Added UCC mode for INBM installer and cloud adapter

### Fixed
 - RTC 498253 - Fix duplicate of DBS remove operation in docker-compose OTA
 - RTC 518125 - Fix Missing DBS log when docker image is removed
 - RTC 518127 - Fix DBS not removing failed container and failed image
 - RTC 517481 - Fix DBS image is removed when there is DBS container doesn't pass DBS check
 - HSD 15012036803 - Fix for few telemetry data of the OTA update is not published to Thingsboard cloud
 - RTC 517426 - Network check added after reboot for SOTA.
 - RTC 522583 - Added a command to fix for SOTA update fail due to apt-get -yq upgrade failed
 - JIRA NEXMGMT-16 - Added fix for configuration file not removed if config Load fail
 - RTC 527018 - Fixed miscellaneous build issues when building from repo root
 - RTC 527058 - Cloudadapter proxy error during startup (Azure)
 - RTC 527059 - Overall FOTA result is not publish to cloud (Azure)
 - RTC 527158, 527530: Installation fixes for UCC


### Removed
 - RTC 525534 - Remove Bit Creek from INBC code and documentation

### Security
 - RTC 527078 - Change golang-runtime 1.18 to 1.20
 - Harden tarfile extraction against path traversal attacks
 - Bump cryptography from 3.4.8 to 30.9.1 in /inbm/dispatcher-agent
 - RTC 526357 - security.md file for SDL CT256

## 3.0.14 - 2022-11-07

### Fixed
 - RTC 521500      - Fixed build error by updating PyInstaller to 5.6.2
 - RTC 520951      - Remove references to 'inbm-lib' from requirements.txt in intel-inb-manageability repository
 - HSD 15011727901 - Fix POTA/INBC POTA print "Firmware Update Aborted" message after firmware update is success
 - HSD 15011730318 - Fix INBC FOTA/POTA not supporting "guid" arguments

### Removed
 - RTC 517780 - Remove Ubuntu 18.04 support

## 3.0.13 - 2022-08-07

### Added
 - RTC 517782 - Add Ubuntu 22.04 support for INBM TC including integration test
 - RTC 517781 - Allow installation on Debian bullseye

### Fixed
 - RTC 517230 - Added fix for telemetry agent to receive latest values after performing config set OTA and restart of telemetry agent
 - RTC 517028 - Set schema boundary limits for telemetry configuration values
 - RTC 498253 - Fix duplicate of DBS remove operation in docker-compose OTA

## 3.0.12 - 2022-07-14

### Fixed
 - RTC 509640      - Shortened the SWBOM publish timer and added logic to cancel and update the timer
 - HSD 16016950467 - Missing AppArmor profile entries under /sys for diagnostic agent
 - HSD 15011298374 - Missing lxc-common dependencies for .debs/AppArmor
 - HSD 15011258925 - Kernel modules missing after AOTA update HDDL driver
 - HSD 15011243931 - Fix cloudadapter-agent disconnection issue
 - HSD 16016950467 - Add missing AppArmor entries for MTL-P Ubuntu
 - HSD 15011480329 - Fix INBC POTA fail while executing SOTA in ubuntu

### Added
 - HSD 15011298299, RTC 515263 - Support non-LTS versions of Ubuntu
 - RTC 516194 Add Query OTA cmd to ThingsBoard Batch dashboard
 - RTC 496923 - Changed return status during preinstall check fail from 302 to 400 and updated the error message 

### Security
 - Updated trtl dependencies

## 3.0.11 - 2022-05-17

### Fixed
 - HSD 15010509095 - INBC fail to return correct Exit Code for difference scenario (-4/-6/-11)
 - HSD 15010982715 - inbm-vision failed to receive query request from cloud
 - HSD 15011009937 - Remove POTA Failure error on Success
 - HSD 15010766920 - Fix Telemetry apparmor issue on Yocto
 - HSD 15011207622 - Fixed SOTA update failed due to mender command changed
 - RTC 513178 - apt-get failed to update from a different location for the main Ubuntu sources
 - RTC 497932 - Incorrect error message when OTA fetching fail
 - HSD 15011248619 - Support Signature argument in INBC Load command

### Added
- RTC 508495 Support INBC Config Append command
- RTC 508497 Support INBC Config Remove command
- RTC 497530 Add fields in Thingsboard and Azure to support Query command via button click.
- RTC 500237 - Remove DBS messages from appearing in INBC
- RTC 514101 - Remove support of remove and append command for apt source in configuration file
- RTC 515264 - [INBM] [SOTA] Execute 'apt-get -f install -y' after update and prior to upgrade commands

## 3.0.10 - 2022-03-28

 - RTC 509991 Updated docker stats dashboard to display units for readability.
 - HSD 15010649794 - INBC POTA/SOTA release date incorrect, SOTA schema change
 - HSD 15010868044 - Remove checking for isfile on destination before moving file
 - HSD 15010868047 - "Unsupported OS" when running POTA via INBC in CentOS container
 - RTC 511101 - Handle the null char in a URI
 - HSD 15010918893 INBM does not reject unsupported file type
 - Fixed new build error discovered by clearing docker cache and rebuilding
 - HSD 15010766920 - Apparmor issue querying swbom information

## Security
 - RTC 510928 - Upgrade 3rd party deps to address CVE-2022-24921, CVE-2022-23648.
 - Update docker/distribution dependency for trtl to address GitHub security warning
 - Updated golang runtime for trtl and inb-provision-{certs, cloud, ota-cert}. Previous runtime (1.17.8) had a number of CVEs associated with it. New runtime version is 1.18.0.

## 3.0.9 - 2022-03-08
NOTE: This release has not yet been security tested.

## Fixed
 - Fixed that x86_64 Yocto output files were missing inbm- prefix
 - RTC 508366 - Fix Issues affecting Docker Stats command for AOTA and Dynamic Telemetry
 - RTC 508708 - Improve usability of AOTA Docker List command
 - RTC 508698 - [BUG] Diagnostic returns inbm-telemetry not running and fails OTA checks blocking the OTA
 - RTC 508367 - Fix Thingsboard 3.3 files to support Batch updates
 - RTC 508935 - [BUG] Dispatcher can't handle missing sota cache directory
 - RTC 508936 - Upgrading networkmanager fails during SOTA in container
 - HSD 15010715189 - Telemetry service failed to start when unable to find mender file
 - RTC 509436 - [BUG] SOTA in docker container cannot take snapshot in btrfs
 - HSD 15010407028 - Remove <hash_algorithm> tag before sending provisionNode manifest to vision-agent
 - No longer upload custom tpm2 debs with 21.10 PPA deploy script
 - RTC 509442 - [BUG] docker-compose fails in container due to docker-compose not being installed in container
 - RTC 509493 - [BUG] docker service is running unnecessarily in container, in container mod
 - RTC 509440 - Remove testing entries from intel_manageability.conf in release builds
 - RTC 509438 - [BUG] When installing .deb file (driver update) in container, .deb should be installed in host
 - RTC 495463 - Fix existing driver get uninstalled if AOTA update failed using .deb file package
 - RTC 509509 - Fixes a bug on develop branch that prevents reboot.
 - RTC 508711 - [BUG] Fix Thingsboard Docker Stats widget to display data
 - RTC 509640 - [BUG] INBC Query(swbom) to exit successfully 

### Added
 - (507873) Added support for Ubuntu 21.10
 - (507914) Add script to deploy .debs to a PPA hosted on Artifactory
 - (508492, 508493) [INBM] Support INBC Config commands(Get,Set)
 - (508494) [INBM] Support INBC Config Load command
 
### Changed
 - (508706) - Change dynamic telemetry tag from ContainersCpuPercentage to ContainerStats

### Security
- RTC 510268: Updated golang runtime for trtl and inb-provision-{certs, cloud, ota-cert}. Previous runtime (1.17.6/1.17.6) had a number of CVEs associated with it. New runtime version is 1.17.8.

## 3.0.8 - 2022-01-24

### Fixed
 - 505595, HSD 15010407028 - Fix provisionNode command failed in Signature check
 - HSD 15010510035 - Fix node service fail to autostart after freshly flash
 - HSD 15010519087, 15010575546, 15010584480 - Fix SSL search path to work on Yocto, using /etc/ssl/ca-certificates.crt on all systems.

### Security
 - RTC 507867: Updated golang runtime for trtl and inb-provision-{certs, cloud, ota-cert}. Previous runtime (1.16.2/1.16.3) had a number of CVEs associated with it. New runtime version is 1.17.6.
 - RTC 507867: Updated trtl dependency to clear a third-party CVE result associated with containerd.

## 3.0.7 - 2022-01-04

### Fixed
 - Build from normal Internet connection fixed.

## 3.0.6 - 2021-12-31
This is the first open source release.

### Changed
 - (505457) Fix INBM Ubuntu Installation guide
 - (505458) Format Azure guide
 - Other documentation tweaks and updates

## 3.0.0-3.0.5 - 2021-12-16
These are the open source release candidates.

### Added
 - 47352, 47353 [TC] Support SWBOM Query command [Dispatcher-agent, Telemetry-agent]
 - 47354 - [INBC] Query command support for INBM.

### Fixed
 - Yocto-specific entries for AppArmor have been added to match
   new binary paths in the default arm64 Yocto build.
 - 47838, HSD-15010220936 - Temporary aota package not removed after AOTA success/fail

### Fixed
 - Yocto-specific AppArmor files are now generated correctly.
 - HSD 15010039534 - Fix telemetry not retry RAS notification registration after registration failure

### Changed
 - Documentation updated and improved

### Security
 - (505490) Upgraded trtl dependencies to address CVE-2021-41190 in specs-go 1.0.1
 - (RTC 503878) Ensure dispatcher agent always blanks username and password in logs
<|MERGE_RESOLUTION|>--- conflicted
+++ resolved
@@ -11,11 +11,8 @@
 ### Fixed
  - RTC 538468 - paho-mqtt upgrade broke cloudadapter's mqtt connections. Fixed proxy setting code to not override all sockets with proxy as paho-mqtt 1.6.0 relies on listening/connecting to localhost to set up sockets, and this doesn't work with a global proxy on all sockets.
  - RTC 538549 - improved errors when unable to fetch from URLs. For example, if INBM receives a "404 Not Found" it will return this as part of its error instead of simply returning a generic error message about being unable to fetch the URL.
-<<<<<<< HEAD
  - RTC 538524 - GUID missing when not provided by manifest when running fwupdate tool
-=======
  - RTC 530960 - Fix SOTA snapshot conditions to not reboot twice on EXT4 system  
->>>>>>> af0ec536
 
 ### Security
  - RTC 537811 - Bump cryptography from 41.0.6 to 42.0.2 in /inbm/dispatcher-agent (addresses CVE-2023-5678, CVE-2023-6129)
