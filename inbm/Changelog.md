# Changelog
All notable changes to this project will be documented in this file.

The format is based on [Keep a Changelog](http://keepachangelog.com/en/1.0.0/).

## NEXT - ?

## Fixed
 - HSD 15010509095 - INBC fail to return correct Exit Code for difference scenario (-4/-6/-11)
 - HSD 15010982715 - inbm-vision failed to receive query request from cloud
 - HSD 15011009937 - Remove POTA Failure error on Success
 - HSD 15010766920 - Fix Telemetry apparmor issue on Yocto
 - RTC 513178 - apt-get failed to update from a different location for the main Ubuntu sources

### Added
- RTC 508495 Support INBC Config Append command
- RTC 508497 Support INBC Config Remove command
- RTC 497530 Add fields in Thingsboard and Azure to support Query command via button click.
- RTC 500237 - Remove DBS messages from appearing in INBC
<<<<<<< HEAD
- RTC 497932 - Incorrect error message when OTA fetching fail
=======
- RTC 514101 - Remove support of remove and append command for apt source in configuration file
>>>>>>> 5a92e438

## 3.0.10 - 2022-03-28

 - RTC 509991 Updated docker stats dashboard to display units for readability.
 - HSD 15010649794 - INBC POTA/SOTA release date incorrect, SOTA schema change
 - HSD 15010868044 - Remove checking for isfile on destination before moving file
 - HSD 15010868047 - "Unsupported OS" when running POTA via INBC in CentOS container
 - RTC 511101 - Handle the null char in a URI
 - HSD 15010918893 INBM does not reject unsupported file type
 - Fixed new build error discovered by clearing docker cache and rebuilding
 - HSD 15010766920 - Apparmor issue querying swbom information

## Security
 - RTC 510928 - Upgrade 3rd party deps to address CVE-2022-24921, CVE-2022-23648.
 - Update docker/distribution dependency for trtl to address GitHub security warning
 - Updated golang runtime for trtl and inb-provision-{certs, cloud, ota-cert}. Previous runtime (1.17.8) had a number of CVEs associated with it. New runtime version is 1.18.0.

## 3.0.9 - 2022-03-08
NOTE: This release has not yet been security tested.

## Fixed
 - Fixed that x86_64 Yocto output files were missing inbm- prefix
 - RTC 508366 - Fix Issues affecting Docker Stats command for AOTA and Dynamic Telemetry
 - RTC 508708 - Improve usability of AOTA Docker List command
 - RTC 508698 - [BUG] Diagnostic returns inbm-telemetry not running and fails OTA checks blocking the OTA
 - RTC 508367 - Fix Thingsboard 3.3 files to support Batch updates
 - RTC 508935 - [BUG] Dispatcher can't handle missing sota cache directory
 - RTC 508936 - Upgrading networkmanager fails during SOTA in container
 - HSD 15010715189 - Telemetry service failed to start when unable to find mender file
 - RTC 509436 - [BUG] SOTA in docker container cannot take snapshot in btrfs
 - HSD 15010407028 - Remove <hash_algorithm> tag before sending provisionNode manifest to vision-agent
 - No longer upload custom tpm2 debs with 21.10 PPA deploy script
 - RTC 509442 - [BUG] docker-compose fails in container due to docker-compose not being installed in container
 - RTC 509493 - [BUG] docker service is running unnecessarily in container, in container mod
 - RTC 509440 - Remove testing entries from intel_manageability.conf in release builds
 - RTC 509438 - [BUG] When installing .deb file (driver update) in container, .deb should be installed in host
 - RTC 495463 - Fix existing driver get uninstalled if AOTA update failed using .deb file package
 - RTC 509509 - Fixes a bug on develop branch that prevents reboot.
 - RTC 508711 - [BUG] Fix Thingsboard Docker Stats widget to display data
 - RTC 509640 - [BUG] INBC Query(swbom) to exit successfully 

### Added
 - (507873) Added support for Ubuntu 21.10
 - (507914) Add script to deploy .debs to a PPA hosted on Artifactory
 - (508492, 508493) [INBM] Support INBC Config commands(Get,Set)
 - (508494) [INBM] Support INBC Config Load command
 
### Changed
 - (508706) - Change dynamic telemetry tag from ContainersCpuPercentage to ContainerStats

### Security
- RTC 510268: Updated golang runtime for trtl and inb-provision-{certs, cloud, ota-cert}. Previous runtime (1.17.6/1.17.6) had a number of CVEs associated with it. New runtime version is 1.17.8.

## 3.0.8 - 2022-01-24

### Fixed
 - 505595, HSD 15010407028 - Fix provisionNode command failed in Signature check
 - HSD 15010510035 - Fix node service fail to autostart after freshly flash
 - HSD 15010519087, 15010575546, 15010584480 - Fix SSL search path to work on Yocto, using /etc/ssl/ca-certificates.crt on all systems.

### Security
 - RTC 507867: Updated golang runtime for trtl and inb-provision-{certs, cloud, ota-cert}. Previous runtime (1.16.2/1.16.3) had a number of CVEs associated with it. New runtime version is 1.17.6.
 - RTC 507867: Updated trtl dependency to clear a third-party CVE result associated with containerd.

## 3.0.7 - 2022-01-04

### Fixed
 - Build from normal Internet connection fixed.

## 3.0.6 - 2021-12-31
This is the first open source release.

### Changed
 - (505457) Fix INBM Ubuntu Installation guide
 - (505458) Format Azure guide
 - Other documentation tweaks and updates

## 3.0.0-3.0.5 - 2021-12-16
These are the open source release candidates.

### Added
 - 47352, 47353 [TC] Support SWBOM Query command [Dispatcher-agent, Telemetry-agent]
 - 47354 - [INBC] Query command support for INBM.

### Fixed
 - Yocto-specific entries for AppArmor have been added to match
   new binary paths in the default arm64 Yocto build.
 - 47838, HSD-15010220936 - Temporary aota package not removed after AOTA success/fail

### Fixed
 - Yocto-specific AppArmor files are now generated correctly.
 - HSD 15010039534 - Fix telemetry not retry RAS notification registration after registration failure

### Changed
 - Documentation updated and improved

### Security
 - (505490) Upgraded trtl dependencies to address CVE-2021-41190 in specs-go 1.0.1
 - (RTC 503878) Ensure dispatcher agent always blanks username and password in logs
<|MERGE_RESOLUTION|>--- conflicted
+++ resolved
@@ -11,17 +11,14 @@
  - HSD 15011009937 - Remove POTA Failure error on Success
  - HSD 15010766920 - Fix Telemetry apparmor issue on Yocto
  - RTC 513178 - apt-get failed to update from a different location for the main Ubuntu sources
+ - RTC 497932 - Incorrect error message when OTA fetching fail
 
 ### Added
 - RTC 508495 Support INBC Config Append command
 - RTC 508497 Support INBC Config Remove command
 - RTC 497530 Add fields in Thingsboard and Azure to support Query command via button click.
 - RTC 500237 - Remove DBS messages from appearing in INBC
-<<<<<<< HEAD
-- RTC 497932 - Incorrect error message when OTA fetching fail
-=======
 - RTC 514101 - Remove support of remove and append command for apt source in configuration file
->>>>>>> 5a92e438
 
 ## 3.0.10 - 2022-03-28
 
