# Changelog
All notable changes to this project will be documented in this file.

The format is based on [Keep a Changelog](http://keepachangelog.com/en/1.0.0/).

## NEXT - ?

<<<<<<< HEAD
=======
### Added
 - Added INBS cloud with Ping support to Cloudadapter

>>>>>>> e9d2484b
### Changed
 - Moved service files from /lib to /usr/lib for all Linux OSes

### Security
 - Bump golang.org/x/net from 0.17.0 to 0.23.0 in /inbm/trtl resolving detected 3rd party CVE: CVE-2023-45288

## 4.2.2 - 2024-03-26

### Changed
 - Removed remaining Bit Creek code including 'Target' references from the manifest schema.

### Fixed
 - RTC 539880 - Fix encountered disconnected with code 7 after successfully provision to Azure cloud

 - Bump cryptography to 42.0.4, resolving CVE-2024-26130
 - Bump github.com/docker/docker from 24.0.7+incompatible to 24.0.9+incompatible in /inbm/trtl, resolving CVE-2024-21626 and CVE-2024-24557 (NOTE: trtl does not use runc or Docker Engine, so these CVEs would not actually apply to this project)

## 4.2.1 - 2024-02-16

### Changed
 - Added --build-windows and --build-check flags to build scripts to allow optional skipping of Windows build and unit tests/mypy checks. One example scenario where this would be useful would be building an official version that has already been validated and unit tests already run, to reduce build time. Another scenario would be to skip the Windows build if the user only needs a Linux build.

### Fixed
 - RTC 538468 - paho-mqtt upgrade broke cloudadapter's mqtt connections. Fixed proxy setting code to not override all sockets with proxy as paho-mqtt 1.6.0 relies on listening/connecting to localhost to set up sockets, and this doesn't work with a global proxy on all sockets.
 - RTC 538549 - improved errors when unable to fetch from URLs. For example, if INBM receives a "404 Not Found" it will return this as part of its error instead of simply returning a generic error message about being unable to fetch the URL.
 - RTC 538524 - GUID missing when not provided by manifest when running fwupdate tool
 - RTC 530960 - Fix SOTA snapshot conditions to not reboot twice on EXT4 system  

### Security
 - RTC 537811 - Bump cryptography from 41.0.6 to 42.0.2 in /inbm/dispatcher-agent (addresses CVE-2023-5678, CVE-2023-6129)

## 4.2.0 - 2024-01-23

### Changed
 - RTC 536078 - Added package list option to inbc, cloud, and internal manifest. This allows SOTA to run an install/upgrade command on a set of individual packages rather than all installed packages.
 - (BREAKING CHANGE) RTC 536910 - [source] Remove ubuntuAptSource INBM configuration tag and underlying code; replaced with source command.

### Added
 - RTC 536601 - Added 'source' command to INBM. This command manages `/etc/apt/sources.list` and `/etc/apt/sources.list.d/*` and associated gpg keys on Ubuntu.
 - RTC 537769 -  Added verification of GPG key URIs against a list of trusted repositories for enhanced security

check if sourceApplication Gpg key URL is in trusted repo
### Fixed
 - RTC 534426 - Could not write to /var/log/inbm-update-status.log on Yocto due to /var/log being a symlink to /var/volatile/log.
 - RTC 523677 - Improve INBC error logging - invalid child tag not printed
 - RTC 522583 - Fix missing SOTA logs
 - RTC 534998 - Fix SOTA failure due to snapshot error 
 - Fixed some mismatched types in abstract classes vs subtypes in dispatcher agent
 - Fixed some container mode issues

### Security
 - RTC 533615 - Validate GUID format in manifest using XML schema.  
 -              Ensure the GUID in the manifest if provided matches one of the GUIDs on the system before performing a FOTA.
 - dependabot: update golang.org/x/net from 0.14.0 to 0.17.0 in /inbm/trtl (addresses CVE-2023-39325, CVE-2023-44487)
 - update pypi urllib3 from 1.26.17 to 1.26.18 (addresses CVE-2023-45803 in urllib3)
 - dependabot: bump github.com/docker/docker from 24.0.5+incompatible to 24.0.7+incompatible in /inbm/trtl (addresses GHSA-jq35-85cj-fj4p)
 - update included reference certifi source code from 2020.12.05 to 2023.7.22, which was not a security issue per se but was flagged in BDBA as it contains CVE-2022-23491 and CVE-2023-37920
 - dependabot: Bump pyinstaller from 5.13.0 to 5.13.1 in all agents/programs (addresses CVE-2023-49797)
 - RTC 536046 - Add a workflow to perform signature checks for AOTA packages if user enrolled a key during provisioning

## 4.1.4 - 2023-10-11

### Fixed
 - RTC 533936 - [INBM] Fix sota Kernel upgrade failure

### Added
 - Add firmware update database entry for NUC12WSHv5 using /usr/bin/iFlashVLnx64. This tool can be downloaded from https://www.intel.com/content/www/us/en/download/19504/intel-aptio-v-uefi-firmware-integrator-tools-for-intel-nuc.html

### Security
 - dependabot: update cryptography from 41.0.3 to 41.0.4
 - update urllib3 from 1.26.16 to 1.26.17 (addresses CVE-2023-43804 in urllib3)

## 4.1.3 - 2023-09-05

### Fixed
 - RTC 532663 - [INBM][UCC][Bug] During every Windows reboot there will be a temporary folder created
 - RTC 531795 - [Bug] inbc defaults to deviceReboot=yes even with download-only mode
 - RTC 531796 - [Bug] dispatcher reboots device after failed update even in download-only mode
 - RTC [533020] - Fix SOTA to  handle dpkg interactive prompt
 - RTC 532662 - [INBM][UCC][Bug] INBM fails to send telemetry when IP is changed manually
 - Changed golang builds to not depend on glibc.
 - Updated OpenSSL download path in Windows installer.

### Added
- RTC 532655 - Add AOTA docker-compose up,down and pull commands to INBC
- RTC 532848 - Add AOTA docker pull, import, load and remove commands to INBC

### Security
 - (dependabot) - Updated cryptography from 41.0.0 to 41.0.2
 - (dependabot) - Updated cryptography from 41.0.2 to 41.0.3
 - Updated golang runtime from 1.20.5 to 1.20.6
 - (533039) Added Intel standard compiler flags and settings to golang builds
 - (533037) CT72 - Secure Configuration Guidance: remove all remaining Telit references
 - Update to Python 3.11 to address some CVEs.
 - Update Windows Dockerfile to pull in Python 3.11.5 to address some CVEs.

## 4.1.2 - 2023-06-29

### Fixed
 - RTC 531066 - [TC Base] [Bug] Cloud Adapter disconnected upon provisioned
 - RTC 532217 - [TC Base] [Bug] Cloud Adapter cannot connect to Azure

### Security
 - Updated Windows Python version to pull in security updates

## 4.1.1 - 2023-06-23

NOTE: update log path has changed to /var/log/inbm-update-status.log

### Fixed
 - RTC 530729 - Fix AOTA update log file show Reboot Failed although platform already rebooted and application updated
 - RTC 530881 - Fix JSON update log/access
 - RTC 530960 - Fix INBC SOTA observe post-install check and rollback on EXT4
 - RTC 530992 - [TC Base] [Bug] Cloudadapter Agent failed to start - TypeError: object of type 'int' has no len()

## 4.1.0 - 2023-06-13

### Added
 - RTC 530033 - Add AOTA Applicaiton Update command to INBC
 - RTC 530032 - Add INBC SOTA update, download-only and no-download modes 
 - RTC 529914 - Implement OTA logger
 - RTC 529912 - Add a reboot option (optional) in OTA manifest for FOTA, SOTA and POTA
 - RTC 529913 - Update INBC to take in the optional reboot option in an OTA cmd

### Fixed
 - RTC 530482 - Remove 'force' option in OTA's
 - RTC 530846 - INBC AOTA Application update command to check package fetch from trusted repo

## 4.0.1 - 2023-05-26

### Security
 - RTC 529956 - [UCC Win] Bug: C:\intel-manageability\ directory can be written by non-admin user
 - RTC 529951 - Cloudadapter does not check if certain files are symlinks
 - Increased bit size when generating TLS keys
 - Updated pypi requests to fix dependabot security alert

### Changed
 - Added recommendation to use BitLocker when installing in Windows.


## 4.0.0 - 2023-05-16

### Added
 - Added Windows output (UCC only) from main build

### Fixed
 - RTC 528514 - [Defect] [UCC] Send telemetry value as-is rather than quoting
 - RTC 528654 - [Defect] Remove parameters from INBC for version, manufacturer, product, and vendor for both POTA and FOTA commands
 - RTC 529947 - Fix UCC bitsize 

### Security
 - RTC 528652 Mask Confidential data (Username & Password) of OTA is exposed in logs
 - RTC 529258 Adjust Windows build to address 3rd party vulnerabilities
 - Removed some unneeded libraries with vulnerabilities

## 3.0.15 - 2023-04-14

### Added
 - RTC 527671 Allow hostnames for Server IP in provision script
 - RTC 527023,527027 - Add docker notes to README.md and download link to Thingsboard docs
 - RTC 527025 - Add to INBC README on how to provision-tc with no cloud--"inbc only mode"
 - RTC 527028 - Add notes to INBC fota section to mention about URL configuration
 - RTC 527026 - Add notes to INBC docs
 - RTC 523847 - Support for Thingsboard 3.4.2
 - Added UCC mode for INBM installer and cloud adapter

### Fixed
 - RTC 498253 - Fix duplicate of DBS remove operation in docker-compose OTA
 - RTC 518125 - Fix Missing DBS log when docker image is removed
 - RTC 518127 - Fix DBS not removing failed container and failed image
 - RTC 517481 - Fix DBS image is removed when there is DBS container doesn't pass DBS check
 - HSD 15012036803 - Fix for few telemetry data of the OTA update is not published to Thingsboard cloud
 - RTC 517426 - Network check added after reboot for SOTA.
 - RTC 522583 - Added a command to fix for SOTA update fail due to apt-get -yq upgrade failed
 - JIRA NEXMGMT-16 - Added fix for configuration file not removed if config Load fail
 - RTC 527018 - Fixed miscellaneous build issues when building from repo root
 - RTC 527058 - Cloudadapter proxy error during startup (Azure)
 - RTC 527059 - Overall FOTA result is not publish to cloud (Azure)
 - RTC 527158, 527530: Installation fixes for UCC


### Removed
 - RTC 525534 - Remove Bit Creek from INBC code and documentation

### Security
 - RTC 527078 - Change golang-runtime 1.18 to 1.20
 - Harden tarfile extraction against path traversal attacks
 - Bump cryptography from 3.4.8 to 30.9.1 in /inbm/dispatcher-agent
 - RTC 526357 - security.md file for SDL CT256

## 3.0.14 - 2022-11-07

### Fixed
 - RTC 521500      - Fixed build error by updating PyInstaller to 5.6.2
 - RTC 520951      - Remove references to 'inbm-lib' from requirements.txt in intel-inb-manageability repository
 - HSD 15011727901 - Fix POTA/INBC POTA print "Firmware Update Aborted" message after firmware update is success
 - HSD 15011730318 - Fix INBC FOTA/POTA not supporting "guid" arguments

### Removed
 - RTC 517780 - Remove Ubuntu 18.04 support

## 3.0.13 - 2022-08-07

### Added
 - RTC 517782 - Add Ubuntu 22.04 support for INBM TC including integration test
 - RTC 517781 - Allow installation on Debian bullseye

### Fixed
 - RTC 517230 - Added fix for telemetry agent to receive latest values after performing config set OTA and restart of telemetry agent
 - RTC 517028 - Set schema boundary limits for telemetry configuration values
 - RTC 498253 - Fix duplicate of DBS remove operation in docker-compose OTA

## 3.0.12 - 2022-07-14

### Fixed
 - RTC 509640      - Shortened the SWBOM publish timer and added logic to cancel and update the timer
 - HSD 16016950467 - Missing AppArmor profile entries under /sys for diagnostic agent
 - HSD 15011298374 - Missing lxc-common dependencies for .debs/AppArmor
 - HSD 15011258925 - Kernel modules missing after AOTA update HDDL driver
 - HSD 15011243931 - Fix cloudadapter-agent disconnection issue
 - HSD 16016950467 - Add missing AppArmor entries for MTL-P Ubuntu
 - HSD 15011480329 - Fix INBC POTA fail while executing SOTA in ubuntu

### Added
 - HSD 15011298299, RTC 515263 - Support non-LTS versions of Ubuntu
 - RTC 516194 Add Query OTA cmd to ThingsBoard Batch dashboard
 - RTC 496923 - Changed return status during preinstall check fail from 302 to 400 and updated the error message 

### Security
 - Updated trtl dependencies

## 3.0.11 - 2022-05-17

### Fixed
 - HSD 15010509095 - INBC fail to return correct Exit Code for difference scenario (-4/-6/-11)
 - HSD 15010982715 - inbm-vision failed to receive query request from cloud
 - HSD 15011009937 - Remove POTA Failure error on Success
 - HSD 15010766920 - Fix Telemetry apparmor issue on Yocto
 - HSD 15011207622 - Fixed SOTA update failed due to mender command changed
 - RTC 513178 - apt-get failed to update from a different location for the main Ubuntu sources
 - RTC 497932 - Incorrect error message when OTA fetching fail
 - HSD 15011248619 - Support Signature argument in INBC Load command

### Added
- RTC 508495 Support INBC Config Append command
- RTC 508497 Support INBC Config Remove command
- RTC 497530 Add fields in Thingsboard and Azure to support Query command via button click.
- RTC 500237 - Remove DBS messages from appearing in INBC
- RTC 514101 - Remove support of remove and append command for apt source in configuration file
- RTC 515264 - [INBM] [SOTA] Execute 'apt-get -f install -y' after update and prior to upgrade commands

## 3.0.10 - 2022-03-28

 - RTC 509991 Updated docker stats dashboard to display units for readability.
 - HSD 15010649794 - INBC POTA/SOTA release date incorrect, SOTA schema change
 - HSD 15010868044 - Remove checking for isfile on destination before moving file
 - HSD 15010868047 - "Unsupported OS" when running POTA via INBC in CentOS container
 - RTC 511101 - Handle the null char in a URI
 - HSD 15010918893 INBM does not reject unsupported file type
 - Fixed new build error discovered by clearing docker cache and rebuilding
 - HSD 15010766920 - Apparmor issue querying swbom information

## Security
 - RTC 510928 - Upgrade 3rd party deps to address CVE-2022-24921, CVE-2022-23648.
 - Update docker/distribution dependency for trtl to address GitHub security warning
 - Updated golang runtime for trtl and inb-provision-{certs, cloud, ota-cert}. Previous runtime (1.17.8) had a number of CVEs associated with it. New runtime version is 1.18.0.

## 3.0.9 - 2022-03-08
NOTE: This release has not yet been security tested.

## Fixed
 - Fixed that x86_64 Yocto output files were missing inbm- prefix
 - RTC 508366 - Fix Issues affecting Docker Stats command for AOTA and Dynamic Telemetry
 - RTC 508708 - Improve usability of AOTA Docker List command
 - RTC 508698 - [BUG] Diagnostic returns inbm-telemetry not running and fails OTA checks blocking the OTA
 - RTC 508367 - Fix Thingsboard 3.3 files to support Batch updates
 - RTC 508935 - [BUG] Dispatcher can't handle missing sota cache directory
 - RTC 508936 - Upgrading networkmanager fails during SOTA in container
 - HSD 15010715189 - Telemetry service failed to start when unable to find mender file
 - RTC 509436 - [BUG] SOTA in docker container cannot take snapshot in btrfs
 - HSD 15010407028 - Remove <hash_algorithm> tag before sending provisionNode manifest to vision-agent
 - No longer upload custom tpm2 debs with 21.10 PPA deploy script
 - RTC 509442 - [BUG] docker-compose fails in container due to docker-compose not being installed in container
 - RTC 509493 - [BUG] docker service is running unnecessarily in container, in container mod
 - RTC 509440 - Remove testing entries from intel_manageability.conf in release builds
 - RTC 509438 - [BUG] When installing .deb file (driver update) in container, .deb should be installed in host
 - RTC 495463 - Fix existing driver get uninstalled if AOTA update failed using .deb file package
 - RTC 509509 - Fixes a bug on develop branch that prevents reboot.
 - RTC 508711 - [BUG] Fix Thingsboard Docker Stats widget to display data
 - RTC 509640 - [BUG] INBC Query(swbom) to exit successfully 

### Added
 - (507873) Added support for Ubuntu 21.10
 - (507914) Add script to deploy .debs to a PPA hosted on Artifactory
 - (508492, 508493) [INBM] Support INBC Config commands(Get,Set)
 - (508494) [INBM] Support INBC Config Load command
 
### Changed
 - (508706) - Change dynamic telemetry tag from ContainersCpuPercentage to ContainerStats

### Security
- RTC 510268: Updated golang runtime for trtl and inb-provision-{certs, cloud, ota-cert}. Previous runtime (1.17.6/1.17.6) had a number of CVEs associated with it. New runtime version is 1.17.8.

## 3.0.8 - 2022-01-24

### Fixed
 - 505595, HSD 15010407028 - Fix provisionNode command failed in Signature check
 - HSD 15010510035 - Fix node service fail to autostart after freshly flash
 - HSD 15010519087, 15010575546, 15010584480 - Fix SSL search path to work on Yocto, using /etc/ssl/ca-certificates.crt on all systems.

### Security
 - RTC 507867: Updated golang runtime for trtl and inb-provision-{certs, cloud, ota-cert}. Previous runtime (1.16.2/1.16.3) had a number of CVEs associated with it. New runtime version is 1.17.6.
 - RTC 507867: Updated trtl dependency to clear a third-party CVE result associated with containerd.

## 3.0.7 - 2022-01-04

### Fixed
 - Build from normal Internet connection fixed.

## 3.0.6 - 2021-12-31
This is the first open source release.

### Changed
 - (505457) Fix INBM Ubuntu Installation guide
 - (505458) Format Azure guide
 - Other documentation tweaks and updates

## 3.0.0-3.0.5 - 2021-12-16
These are the open source release candidates.

### Added
 - 47352, 47353 [TC] Support SWBOM Query command [Dispatcher-agent, Telemetry-agent]
 - 47354 - [INBC] Query command support for INBM.

### Fixed
 - Yocto-specific entries for AppArmor have been added to match
   new binary paths in the default arm64 Yocto build.
 - 47838, HSD-15010220936 - Temporary aota package not removed after AOTA success/fail

### Fixed
 - Yocto-specific AppArmor files are now generated correctly.
 - HSD 15010039534 - Fix telemetry not retry RAS notification registration after registration failure

### Changed
 - Documentation updated and improved

### Security
 - (505490) Upgraded trtl dependencies to address CVE-2021-41190 in specs-go 1.0.1
 - (RTC 503878) Ensure dispatcher agent always blanks username and password in logs
<|MERGE_RESOLUTION|>--- conflicted
+++ resolved
@@ -5,12 +5,9 @@
 
 ## NEXT - ?
 
-<<<<<<< HEAD
-=======
 ### Added
  - Added INBS cloud with Ping support to Cloudadapter
 
->>>>>>> e9d2484b
 ### Changed
  - Moved service files from /lib to /usr/lib for all Linux OSes
 
