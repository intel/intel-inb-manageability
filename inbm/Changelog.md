--- conflicted
+++ resolved
@@ -8,13 +8,10 @@
 ## Fixed
  - Fixed that x86_64 Yocto output files were missing inbm- prefix
  - RTC 508366 - Fix Issues affecting Docker Stats command for AOTA and Dynamic Telemetry
-<<<<<<< HEAD
  - RTC 508708 - Improve usability of AOTA Docker List command
-=======
  - RTC 508698 - [BUG] Diagnostic returns inbm-telemetry not running and fails OTA checks blocking the OTA
  - RTC 508367 - Fix Thingsboard 3.3 files to support Batch updates
  - RTC 508935 - [BUG] Dispatcher can't handle missing sota cache directory
->>>>>>> 4e791002
 
 ### Added
  - (507873) Added support for Ubuntu 21.10
