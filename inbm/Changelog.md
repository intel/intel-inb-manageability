--- conflicted
+++ resolved
@@ -5,14 +5,10 @@
 
 ## NEXT - ?
 
-<<<<<<< HEAD
 ## Changed
  - Moved service files from /lib to /usr/lib for all Linux OSes
 
-## NEXT - ?.?.? - ?
-=======
 ## 4.2.2 - 2024-03-26
->>>>>>> ac57d921
 
 ### Changed
  - Removed remaining Bit Creek code including 'Target' references from the manifest schema.
