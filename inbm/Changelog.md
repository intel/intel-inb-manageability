--- conflicted
+++ resolved
@@ -9,11 +9,7 @@
  - HSD 15011298374 - Missing AppArmor profile entries under /sys for diagnostic agent
  - HSD 15011258925 - Kernel modules missing after AOTA update HDDL driver
 ### Added
-<<<<<<< HEAD
- - RTC 515274 - Docker-compose remove is not supported - remove from list of supported cmds
-=======
  - HSD 15011298299, RTC 515263 - Support non-LTS versions of Ubuntu
->>>>>>> 44478ceb
 
 ## 3.0.11 - 2022-05-17
 
