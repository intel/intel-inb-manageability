--- conflicted
+++ resolved
@@ -4,13 +4,11 @@
 The format is based on [Keep a Changelog](http://keepachangelog.com/en/1.0.0/).
 
 ## NEXT - MMMM-DD-YY
-<<<<<<< HEAD
 ### Fixed
  - (NEXMANAGE-872) Fix provision-tc issue in TiberOS - cannot overwrite /etc/dispatcher.environment
-=======
+
 ### Changed
  - (NEXMANAGE-853) Remove ORAS and update method
->>>>>>> 953edffd
 
 ## 4.2.6 - 2024-10-04
 ### Added
