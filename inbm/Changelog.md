# Changelog
All notable changes to this project will be documented in this file.

The format is based on [Keep a Changelog](http://keepachangelog.com/en/1.0.0/).

## NEXT - ?

### Added
 - RTC 527023,527027 - Add docker notes to README.md and download link to Thingsboard docs
 - RTC 527025 - Add to INBC README on how to provision-tc with no cloud--"inbc only mode"
 - RTC 527028 - Add notes to INBC fota section to mention about URL configuration
 - RTC 527026 - Add notes to INBC docs
 - RTC 523847 - Support for Thingsboard 3.4.2
 - Added UCC mode for INBM installer and cloud adapter

### Fixed
 - RTC 498253 - Fix duplicate of DBS remove operation in docker-compose OTA
 - RTC 518125 - Fix Missing DBS log when docker image is removed
 - RTC 518127 - Fix DBS not removing failed container and failed image
 - RTC 517481 - Fix DBS image is removed when there is DBS container doesn't pass DBS check
 - HSD 15012036803 - Fix for few telemetry data of the OTA update is not published to Thingsboard cloud
 - RTC 517426 - Network check added after reboot for SOTA.
 - RTC 522583 - Added a command to fix for SOTA update fail due to apt-get -yq upgrade failed
 - JIRA NEXMGMT-16 - Added fix for configuration file not removed if config Load fail
<<<<<<< HEAD
 - RTC 527018 - Fixed miscellaneous build issues when building from repo root
=======
 - RTC 527058 - Cloudadapter proxy error during startup (Azure)
 - RTC 527059 - Overall FOTA result is not publish to cloud (Azure)
>>>>>>> 0b3064fa

### Removed
 - RTC 525534 - Remove Bit Creek from INBC code and documentation

### Security
 - Harden tarfile extraction against path traversal attacks
 - Bump cryptography from 3.4.8 to 30.9.1 in /inbm/dispatcher-agent

## 3.0.14 - 2022-11-07

### Fixed
 - RTC 521500      - Fixed build error by updating PyInstaller to 5.6.2
 - RTC 520951      - Remove references to 'inbm-lib' from requirements.txt in intel-inb-manageability repository
 - HSD 15011727901 - Fix POTA/INBC POTA print "Firmware Update Aborted" message after firmware update is success
 - HSD 15011730318 - Fix INBC FOTA/POTA not supporting "guid" arguments

### Removed
 - RTC 517780 - Remove Ubuntu 18.04 support

## 3.0.13 - 2022-08-07

### Added
 - RTC 517782 - Add Ubuntu 22.04 support for INBM TC including integration test
 - RTC 517781 - Allow installation on Debian bullseye

### Fixed
 - RTC 517230 - Added fix for telemetry agent to receive latest values after performing config set OTA and restart of telemetry agent
 - RTC 517028 - Set schema boundary limits for telemetry configuration values
 - RTC 498253 - Fix duplicate of DBS remove operation in docker-compose OTA

## 3.0.12 - 2022-07-14

### Fixed
 - RTC 509640      - Shortened the SWBOM publish timer and added logic to cancel and update the timer
 - HSD 16016950467 - Missing AppArmor profile entries under /sys for diagnostic agent
 - HSD 15011298374 - Missing lxc-common dependencies for .debs/AppArmor
 - HSD 15011258925 - Kernel modules missing after AOTA update HDDL driver
 - HSD 15011243931 - Fix cloudadapter-agent disconnection issue
 - HSD 16016950467 - Add missing AppArmor entries for MTL-P Ubuntu
 - HSD 15011480329 - Fix INBC POTA fail while executing SOTA in ubuntu

### Added
 - HSD 15011298299, RTC 515263 - Support non-LTS versions of Ubuntu
 - RTC 516194 Add Query OTA cmd to ThingsBoard Batch dashboard
 - RTC 496923 - Changed return status during preinstall check fail from 302 to 400 and updated the error message 

### Security
 - Updated trtl dependencies

## 3.0.11 - 2022-05-17

### Fixed
 - HSD 15010509095 - INBC fail to return correct Exit Code for difference scenario (-4/-6/-11)
 - HSD 15010982715 - inbm-vision failed to receive query request from cloud
 - HSD 15011009937 - Remove POTA Failure error on Success
 - HSD 15010766920 - Fix Telemetry apparmor issue on Yocto
 - HSD 15011207622 - Fixed SOTA update failed due to mender command changed
 - RTC 513178 - apt-get failed to update from a different location for the main Ubuntu sources
 - RTC 497932 - Incorrect error message when OTA fetching fail
 - HSD 15011248619 - Support Signature argument in INBC Load command

### Added
- RTC 508495 Support INBC Config Append command
- RTC 508497 Support INBC Config Remove command
- RTC 497530 Add fields in Thingsboard and Azure to support Query command via button click.
- RTC 500237 - Remove DBS messages from appearing in INBC
- RTC 514101 - Remove support of remove and append command for apt source in configuration file
- RTC 515264 - [INBM] [SOTA] Execute 'apt-get -f install -y' after update and prior to upgrade commands

## 3.0.10 - 2022-03-28

 - RTC 509991 Updated docker stats dashboard to display units for readability.
 - HSD 15010649794 - INBC POTA/SOTA release date incorrect, SOTA schema change
 - HSD 15010868044 - Remove checking for isfile on destination before moving file
 - HSD 15010868047 - "Unsupported OS" when running POTA via INBC in CentOS container
 - RTC 511101 - Handle the null char in a URI
 - HSD 15010918893 INBM does not reject unsupported file type
 - Fixed new build error discovered by clearing docker cache and rebuilding
 - HSD 15010766920 - Apparmor issue querying swbom information

## Security
 - RTC 510928 - Upgrade 3rd party deps to address CVE-2022-24921, CVE-2022-23648.
 - Update docker/distribution dependency for trtl to address GitHub security warning
 - Updated golang runtime for trtl and inb-provision-{certs, cloud, ota-cert}. Previous runtime (1.17.8) had a number of CVEs associated with it. New runtime version is 1.18.0.

## 3.0.9 - 2022-03-08
NOTE: This release has not yet been security tested.

## Fixed
 - Fixed that x86_64 Yocto output files were missing inbm- prefix
 - RTC 508366 - Fix Issues affecting Docker Stats command for AOTA and Dynamic Telemetry
 - RTC 508708 - Improve usability of AOTA Docker List command
 - RTC 508698 - [BUG] Diagnostic returns inbm-telemetry not running and fails OTA checks blocking the OTA
 - RTC 508367 - Fix Thingsboard 3.3 files to support Batch updates
 - RTC 508935 - [BUG] Dispatcher can't handle missing sota cache directory
 - RTC 508936 - Upgrading networkmanager fails during SOTA in container
 - HSD 15010715189 - Telemetry service failed to start when unable to find mender file
 - RTC 509436 - [BUG] SOTA in docker container cannot take snapshot in btrfs
 - HSD 15010407028 - Remove <hash_algorithm> tag before sending provisionNode manifest to vision-agent
 - No longer upload custom tpm2 debs with 21.10 PPA deploy script
 - RTC 509442 - [BUG] docker-compose fails in container due to docker-compose not being installed in container
 - RTC 509493 - [BUG] docker service is running unnecessarily in container, in container mod
 - RTC 509440 - Remove testing entries from intel_manageability.conf in release builds
 - RTC 509438 - [BUG] When installing .deb file (driver update) in container, .deb should be installed in host
 - RTC 495463 - Fix existing driver get uninstalled if AOTA update failed using .deb file package
 - RTC 509509 - Fixes a bug on develop branch that prevents reboot.
 - RTC 508711 - [BUG] Fix Thingsboard Docker Stats widget to display data
 - RTC 509640 - [BUG] INBC Query(swbom) to exit successfully 

### Added
 - (507873) Added support for Ubuntu 21.10
 - (507914) Add script to deploy .debs to a PPA hosted on Artifactory
 - (508492, 508493) [INBM] Support INBC Config commands(Get,Set)
 - (508494) [INBM] Support INBC Config Load command
 
### Changed
 - (508706) - Change dynamic telemetry tag from ContainersCpuPercentage to ContainerStats

### Security
- RTC 510268: Updated golang runtime for trtl and inb-provision-{certs, cloud, ota-cert}. Previous runtime (1.17.6/1.17.6) had a number of CVEs associated with it. New runtime version is 1.17.8.

## 3.0.8 - 2022-01-24

### Fixed
 - 505595, HSD 15010407028 - Fix provisionNode command failed in Signature check
 - HSD 15010510035 - Fix node service fail to autostart after freshly flash
 - HSD 15010519087, 15010575546, 15010584480 - Fix SSL search path to work on Yocto, using /etc/ssl/ca-certificates.crt on all systems.

### Security
 - RTC 507867: Updated golang runtime for trtl and inb-provision-{certs, cloud, ota-cert}. Previous runtime (1.16.2/1.16.3) had a number of CVEs associated with it. New runtime version is 1.17.6.
 - RTC 507867: Updated trtl dependency to clear a third-party CVE result associated with containerd.

## 3.0.7 - 2022-01-04

### Fixed
 - Build from normal Internet connection fixed.

## 3.0.6 - 2021-12-31
This is the first open source release.

### Changed
 - (505457) Fix INBM Ubuntu Installation guide
 - (505458) Format Azure guide
 - Other documentation tweaks and updates

## 3.0.0-3.0.5 - 2021-12-16
These are the open source release candidates.

### Added
 - 47352, 47353 [TC] Support SWBOM Query command [Dispatcher-agent, Telemetry-agent]
 - 47354 - [INBC] Query command support for INBM.

### Fixed
 - Yocto-specific entries for AppArmor have been added to match
   new binary paths in the default arm64 Yocto build.
 - 47838, HSD-15010220936 - Temporary aota package not removed after AOTA success/fail

### Fixed
 - Yocto-specific AppArmor files are now generated correctly.
 - HSD 15010039534 - Fix telemetry not retry RAS notification registration after registration failure

### Changed
 - Documentation updated and improved

### Security
 - (505490) Upgraded trtl dependencies to address CVE-2021-41190 in specs-go 1.0.1
 - (RTC 503878) Ensure dispatcher agent always blanks username and password in logs
<|MERGE_RESOLUTION|>--- conflicted
+++ resolved
@@ -22,12 +22,9 @@
  - RTC 517426 - Network check added after reboot for SOTA.
  - RTC 522583 - Added a command to fix for SOTA update fail due to apt-get -yq upgrade failed
  - JIRA NEXMGMT-16 - Added fix for configuration file not removed if config Load fail
-<<<<<<< HEAD
  - RTC 527018 - Fixed miscellaneous build issues when building from repo root
-=======
  - RTC 527058 - Cloudadapter proxy error during startup (Azure)
  - RTC 527059 - Overall FOTA result is not publish to cloud (Azure)
->>>>>>> 0b3064fa
 
 ### Removed
  - RTC 525534 - Remove Bit Creek from INBC code and documentation
