# Changelog
All notable changes to this project will be documented in this file.

The format is based on [Keep a Changelog](http://keepachangelog.com/en/1.0.0/).

## NEXT - ?.?.? - ?

<<<<<<< HEAD
### Fixed
 - RTC 538468 - paho-mqtt upgrade broke cloudadapter's mqtt connections. Fixed proxy setting code to not override all sockets with proxy as paho-mqtt 1.6.0 relies on listening/connecting to localhost to set up sockets, and this doesn't work with a global proxy on all sockets.
=======
### Security
 - RTC 537811 - Bump cryptography from 41.0.6 to 42.0.2 in /inbm/dispatcher-agent (addresses CVE-2023-5678, CVE-2023-6129)
>>>>>>> c441ef29

## 4.2.0 - 2024-01-23

### Changed
 - RTC 536078 - Added package list option to inbc, cloud, and internal manifest. This allows SOTA to run an install/upgrade command on a set of individual packages rather than all installed packages.
 - (BREAKING CHANGE) RTC 536910 - [source] Remove ubuntuAptSource INBM configuration tag and underlying code; replaced with source command.

### Added
 - RTC 536601 - Added 'source' command to INBM. This command manages `/etc/apt/sources.list` and `/etc/apt/sources.list.d/*` and associated gpg keys on Ubuntu.
 - RTC 537769 -  Added verification of GPG key URIs against a list of trusted repositories for enhanced security

check if sourceApplication Gpg key URL is in trusted repo
### Fixed
 - RTC 534426 - Could not write to /var/log/inbm-update-status.log on Yocto due to /var/log being a symlink to /var/volatile/log.
 - RTC 523677 - Improve INBC error logging - invalid child tag not printed
 - RTC 522583 - Fix missing SOTA logs
 - RTC 534998 - Fix SOTA failure due to snapshot error 
 - Fixed some mismatched types in abstract classes vs subtypes in dispatcher agent
 - Fixed some container mode issues

### Security
 - RTC 533615 - Validate GUID format in manifest using XML schema.  
 -              Ensure the GUID in the manifest if provided matches one of the GUIDs on the system before performing a FOTA.
 - dependabot: update golang.org/x/net from 0.14.0 to 0.17.0 in /inbm/trtl (addresses CVE-2023-39325, CVE-2023-44487)
 - update pypi urllib3 from 1.26.17 to 1.26.18 (addresses CVE-2023-45803 in urllib3)
 - dependabot: bump github.com/docker/docker from 24.0.5+incompatible to 24.0.7+incompatible in /inbm/trtl (addresses GHSA-jq35-85cj-fj4p)
 - update included reference certifi source code from 2020.12.05 to 2023.7.22, which was not a security issue per se but was flagged in BDBA as it contains CVE-2022-23491 and CVE-2023-37920
 - dependabot: Bump pyinstaller from 5.13.0 to 5.13.1 in all agents/programs (addresses CVE-2023-49797)
 - RTC 536046 - Add a workflow to perform signature checks for AOTA packages if user enrolled a key during provisioning

## 4.1.4 - 2023-10-11

### Fixed
 - RTC 533936 - [INBM] Fix sota Kernel upgrade failure

### Added
 - Add firmware update database entry for NUC12WSHv5 using /usr/bin/iFlashVLnx64. This tool can be downloaded from https://www.intel.com/content/www/us/en/download/19504/intel-aptio-v-uefi-firmware-integrator-tools-for-intel-nuc.html

### Security
 - dependabot: update cryptography from 41.0.3 to 41.0.4
 - update urllib3 from 1.26.16 to 1.26.17 (addresses CVE-2023-43804 in urllib3)

## 4.1.3 - 2023-09-05

### Fixed
 - RTC 532663 - [INBM][UCC][Bug] During every Windows reboot there will be a temporary folder created
 - RTC 531795 - [Bug] inbc defaults to deviceReboot=yes even with download-only mode
 - RTC 531796 - [Bug] dispatcher reboots device after failed update even in download-only mode
 - RTC [533020] - Fix SOTA to  handle dpkg interactive prompt
 - RTC 532662 - [INBM][UCC][Bug] INBM fails to send telemetry when IP is changed manually
 - Changed golang builds to not depend on glibc.
 - Updated OpenSSL download path in Windows installer.

### Added
- RTC 532655 - Add AOTA docker-compose up,down and pull commands to INBC
- RTC 532848 - Add AOTA docker pull, import, load and remove commands to INBC

### Security
 - (dependabot) - Updated cryptography from 41.0.0 to 41.0.2
 - (dependabot) - Updated cryptography from 41.0.2 to 41.0.3
 - Updated golang runtime from 1.20.5 to 1.20.6
 - (533039) Added Intel standard compiler flags and settings to golang builds
 - (533037) CT72 - Secure Configuration Guidance: remove all remaining Telit references
 - Update to Python 3.11 to address some CVEs.
 - Update Windows Dockerfile to pull in Python 3.11.5 to address some CVEs.

## 4.1.2 - 2023-06-29

### Fixed
 - RTC 531066 - [TC Base] [Bug] Cloud Adapter disconnected upon provisioned
 - RTC 532217 - [TC Base] [Bug] Cloud Adapter cannot connect to Azure

### Security
 - Updated Windows Python version to pull in security updates

## 4.1.1 - 2023-06-23

NOTE: update log path has changed to /var/log/inbm-update-status.log

### Fixed
 - RTC 530729 - Fix AOTA update log file show Reboot Failed although platform already rebooted and application updated
 - RTC 530881 - Fix JSON update log/access
 - RTC 530960 - Fix INBC SOTA observe post-install check and rollback on EXT4
 - RTC 530992 - [TC Base] [Bug] Cloudadapter Agent failed to start - TypeError: object of type 'int' has no len()

## 4.1.0 - 2023-06-13

### Added
 - RTC 530033 - Add AOTA Applicaiton Update command to INBC
 - RTC 530032 - Add INBC SOTA update, download-only and no-download modes 
 - RTC 529914 - Implement OTA logger
 - RTC 529912 - Add a reboot option (optional) in OTA manifest for FOTA, SOTA and POTA
 - RTC 529913 - Update INBC to take in the optional reboot option in an OTA cmd

### Fixed
 - RTC 530482 - Remove 'force' option in OTA's
 - RTC 530846 - INBC AOTA Application update command to check package fetch from trusted repo

## 4.0.1 - 2023-05-26

### Security
 - RTC 529956 - [UCC Win] Bug: C:\intel-manageability\ directory can be written by non-admin user
 - RTC 529951 - Cloudadapter does not check if certain files are symlinks
 - Increased bit size when generating TLS keys
 - Updated pypi requests to fix dependabot security alert

### Changed
 - Added recommendation to use BitLocker when installing in Windows.


## 4.0.0 - 2023-05-16

### Added
 - Added Windows output (UCC only) from main build

### Fixed
 - RTC 528514 - [Defect] [UCC] Send telemetry value as-is rather than quoting
 - RTC 528654 - [Defect] Remove parameters from INBC for version, manufacturer, product, and vendor for both POTA and FOTA commands
 - RTC 529947 - Fix UCC bitsize 

### Security
 - RTC 528652 Mask Confidential data (Username & Password) of OTA is exposed in logs
 - RTC 529258 Adjust Windows build to address 3rd party vulnerabilities
 - Removed some unneeded libraries with vulnerabilities

## 3.0.15 - 2023-04-14

### Added
 - RTC 527671 Allow hostnames for Server IP in provision script
 - RTC 527023,527027 - Add docker notes to README.md and download link to Thingsboard docs
 - RTC 527025 - Add to INBC README on how to provision-tc with no cloud--"inbc only mode"
 - RTC 527028 - Add notes to INBC fota section to mention about URL configuration
 - RTC 527026 - Add notes to INBC docs
 - RTC 523847 - Support for Thingsboard 3.4.2
 - Added UCC mode for INBM installer and cloud adapter

### Fixed
 - RTC 498253 - Fix duplicate of DBS remove operation in docker-compose OTA
 - RTC 518125 - Fix Missing DBS log when docker image is removed
 - RTC 518127 - Fix DBS not removing failed container and failed image
 - RTC 517481 - Fix DBS image is removed when there is DBS container doesn't pass DBS check
 - HSD 15012036803 - Fix for few telemetry data of the OTA update is not published to Thingsboard cloud
 - RTC 517426 - Network check added after reboot for SOTA.
 - RTC 522583 - Added a command to fix for SOTA update fail due to apt-get -yq upgrade failed
 - JIRA NEXMGMT-16 - Added fix for configuration file not removed if config Load fail
 - RTC 527018 - Fixed miscellaneous build issues when building from repo root
 - RTC 527058 - Cloudadapter proxy error during startup (Azure)
 - RTC 527059 - Overall FOTA result is not publish to cloud (Azure)
 - RTC 527158, 527530: Installation fixes for UCC


### Removed
 - RTC 525534 - Remove Bit Creek from INBC code and documentation

### Security
 - RTC 527078 - Change golang-runtime 1.18 to 1.20
 - Harden tarfile extraction against path traversal attacks
 - Bump cryptography from 3.4.8 to 30.9.1 in /inbm/dispatcher-agent
 - RTC 526357 - security.md file for SDL CT256

## 3.0.14 - 2022-11-07

### Fixed
 - RTC 521500      - Fixed build error by updating PyInstaller to 5.6.2
 - RTC 520951      - Remove references to 'inbm-lib' from requirements.txt in intel-inb-manageability repository
 - HSD 15011727901 - Fix POTA/INBC POTA print "Firmware Update Aborted" message after firmware update is success
 - HSD 15011730318 - Fix INBC FOTA/POTA not supporting "guid" arguments

### Removed
 - RTC 517780 - Remove Ubuntu 18.04 support

## 3.0.13 - 2022-08-07

### Added
 - RTC 517782 - Add Ubuntu 22.04 support for INBM TC including integration test
 - RTC 517781 - Allow installation on Debian bullseye

### Fixed
 - RTC 517230 - Added fix for telemetry agent to receive latest values after performing config set OTA and restart of telemetry agent
 - RTC 517028 - Set schema boundary limits for telemetry configuration values
 - RTC 498253 - Fix duplicate of DBS remove operation in docker-compose OTA

## 3.0.12 - 2022-07-14

### Fixed
 - RTC 509640      - Shortened the SWBOM publish timer and added logic to cancel and update the timer
 - HSD 16016950467 - Missing AppArmor profile entries under /sys for diagnostic agent
 - HSD 15011298374 - Missing lxc-common dependencies for .debs/AppArmor
 - HSD 15011258925 - Kernel modules missing after AOTA update HDDL driver
 - HSD 15011243931 - Fix cloudadapter-agent disconnection issue
 - HSD 16016950467 - Add missing AppArmor entries for MTL-P Ubuntu
 - HSD 15011480329 - Fix INBC POTA fail while executing SOTA in ubuntu

### Added
 - HSD 15011298299, RTC 515263 - Support non-LTS versions of Ubuntu
 - RTC 516194 Add Query OTA cmd to ThingsBoard Batch dashboard
 - RTC 496923 - Changed return status during preinstall check fail from 302 to 400 and updated the error message 

### Security
 - Updated trtl dependencies

## 3.0.11 - 2022-05-17

### Fixed
 - HSD 15010509095 - INBC fail to return correct Exit Code for difference scenario (-4/-6/-11)
 - HSD 15010982715 - inbm-vision failed to receive query request from cloud
 - HSD 15011009937 - Remove POTA Failure error on Success
 - HSD 15010766920 - Fix Telemetry apparmor issue on Yocto
 - HSD 15011207622 - Fixed SOTA update failed due to mender command changed
 - RTC 513178 - apt-get failed to update from a different location for the main Ubuntu sources
 - RTC 497932 - Incorrect error message when OTA fetching fail
 - HSD 15011248619 - Support Signature argument in INBC Load command

### Added
- RTC 508495 Support INBC Config Append command
- RTC 508497 Support INBC Config Remove command
- RTC 497530 Add fields in Thingsboard and Azure to support Query command via button click.
- RTC 500237 - Remove DBS messages from appearing in INBC
- RTC 514101 - Remove support of remove and append command for apt source in configuration file
- RTC 515264 - [INBM] [SOTA] Execute 'apt-get -f install -y' after update and prior to upgrade commands

## 3.0.10 - 2022-03-28

 - RTC 509991 Updated docker stats dashboard to display units for readability.
 - HSD 15010649794 - INBC POTA/SOTA release date incorrect, SOTA schema change
 - HSD 15010868044 - Remove checking for isfile on destination before moving file
 - HSD 15010868047 - "Unsupported OS" when running POTA via INBC in CentOS container
 - RTC 511101 - Handle the null char in a URI
 - HSD 15010918893 INBM does not reject unsupported file type
 - Fixed new build error discovered by clearing docker cache and rebuilding
 - HSD 15010766920 - Apparmor issue querying swbom information

## Security
 - RTC 510928 - Upgrade 3rd party deps to address CVE-2022-24921, CVE-2022-23648.
 - Update docker/distribution dependency for trtl to address GitHub security warning
 - Updated golang runtime for trtl and inb-provision-{certs, cloud, ota-cert}. Previous runtime (1.17.8) had a number of CVEs associated with it. New runtime version is 1.18.0.

## 3.0.9 - 2022-03-08
NOTE: This release has not yet been security tested.

## Fixed
 - Fixed that x86_64 Yocto output files were missing inbm- prefix
 - RTC 508366 - Fix Issues affecting Docker Stats command for AOTA and Dynamic Telemetry
 - RTC 508708 - Improve usability of AOTA Docker List command
 - RTC 508698 - [BUG] Diagnostic returns inbm-telemetry not running and fails OTA checks blocking the OTA
 - RTC 508367 - Fix Thingsboard 3.3 files to support Batch updates
 - RTC 508935 - [BUG] Dispatcher can't handle missing sota cache directory
 - RTC 508936 - Upgrading networkmanager fails during SOTA in container
 - HSD 15010715189 - Telemetry service failed to start when unable to find mender file
 - RTC 509436 - [BUG] SOTA in docker container cannot take snapshot in btrfs
 - HSD 15010407028 - Remove <hash_algorithm> tag before sending provisionNode manifest to vision-agent
 - No longer upload custom tpm2 debs with 21.10 PPA deploy script
 - RTC 509442 - [BUG] docker-compose fails in container due to docker-compose not being installed in container
 - RTC 509493 - [BUG] docker service is running unnecessarily in container, in container mod
 - RTC 509440 - Remove testing entries from intel_manageability.conf in release builds
 - RTC 509438 - [BUG] When installing .deb file (driver update) in container, .deb should be installed in host
 - RTC 495463 - Fix existing driver get uninstalled if AOTA update failed using .deb file package
 - RTC 509509 - Fixes a bug on develop branch that prevents reboot.
 - RTC 508711 - [BUG] Fix Thingsboard Docker Stats widget to display data
 - RTC 509640 - [BUG] INBC Query(swbom) to exit successfully 

### Added
 - (507873) Added support for Ubuntu 21.10
 - (507914) Add script to deploy .debs to a PPA hosted on Artifactory
 - (508492, 508493) [INBM] Support INBC Config commands(Get,Set)
 - (508494) [INBM] Support INBC Config Load command
 
### Changed
 - (508706) - Change dynamic telemetry tag from ContainersCpuPercentage to ContainerStats

### Security
- RTC 510268: Updated golang runtime for trtl and inb-provision-{certs, cloud, ota-cert}. Previous runtime (1.17.6/1.17.6) had a number of CVEs associated with it. New runtime version is 1.17.8.

## 3.0.8 - 2022-01-24

### Fixed
 - 505595, HSD 15010407028 - Fix provisionNode command failed in Signature check
 - HSD 15010510035 - Fix node service fail to autostart after freshly flash
 - HSD 15010519087, 15010575546, 15010584480 - Fix SSL search path to work on Yocto, using /etc/ssl/ca-certificates.crt on all systems.

### Security
 - RTC 507867: Updated golang runtime for trtl and inb-provision-{certs, cloud, ota-cert}. Previous runtime (1.16.2/1.16.3) had a number of CVEs associated with it. New runtime version is 1.17.6.
 - RTC 507867: Updated trtl dependency to clear a third-party CVE result associated with containerd.

## 3.0.7 - 2022-01-04

### Fixed
 - Build from normal Internet connection fixed.

## 3.0.6 - 2021-12-31
This is the first open source release.

### Changed
 - (505457) Fix INBM Ubuntu Installation guide
 - (505458) Format Azure guide
 - Other documentation tweaks and updates

## 3.0.0-3.0.5 - 2021-12-16
These are the open source release candidates.

### Added
 - 47352, 47353 [TC] Support SWBOM Query command [Dispatcher-agent, Telemetry-agent]
 - 47354 - [INBC] Query command support for INBM.

### Fixed
 - Yocto-specific entries for AppArmor have been added to match
   new binary paths in the default arm64 Yocto build.
 - 47838, HSD-15010220936 - Temporary aota package not removed after AOTA success/fail

### Fixed
 - Yocto-specific AppArmor files are now generated correctly.
 - HSD 15010039534 - Fix telemetry not retry RAS notification registration after registration failure

### Changed
 - Documentation updated and improved

### Security
 - (505490) Upgraded trtl dependencies to address CVE-2021-41190 in specs-go 1.0.1
 - (RTC 503878) Ensure dispatcher agent always blanks username and password in logs
<|MERGE_RESOLUTION|>--- conflicted
+++ resolved
@@ -5,13 +5,11 @@
 
 ## NEXT - ?.?.? - ?
 
-<<<<<<< HEAD
 ### Fixed
  - RTC 538468 - paho-mqtt upgrade broke cloudadapter's mqtt connections. Fixed proxy setting code to not override all sockets with proxy as paho-mqtt 1.6.0 relies on listening/connecting to localhost to set up sockets, and this doesn't work with a global proxy on all sockets.
-=======
+
 ### Security
  - RTC 537811 - Bump cryptography from 41.0.6 to 42.0.2 in /inbm/dispatcher-agent (addresses CVE-2023-5678, CVE-2023-6129)
->>>>>>> c441ef29
 
 ## 4.2.0 - 2024-01-23
 
