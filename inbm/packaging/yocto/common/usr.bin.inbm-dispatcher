# Last Modified: Mon Nov 13 15:13:26 2017
#include <tunables/global>

/usr/bin/inbm-dispatcher {
  #include <abstractions/base>
  #include <abstractions/bash>
  #include <abstractions/nameservice>
  #include <abstractions/python>

  capability dac_override,
  / r,
  /bin/bash.bash rix,
  /bin/grep rix,
  /bin/gzip rix,
  /bin/mkdir rix,
  /bin/systemctl rUx,
  /usr/bin/systemctl rUx,
  /bin/tar rix,
  /bin/tar.tar rix,
  /bin/gzip rix,
  /bin/lsb_release rUx,
  /usr/bin/lsb_release rUx,
  /usr/bin/tar rix,
  /usr/bin/gzip rix,
  /bin/uname rix,
  /bin/uname.coreutils rix,
  /bin/rm rix,
  /bin/ps rix,
  /boot/efi/ rw,
  /boot/efi/** rw,
  /dev/mem r,
  /dev/tty rw,
  /dev/mmcblk1 rw,
  /etc/ r,
  /etc/apt/sources.list rw,
  /etc/apt/sources.list.bak rw,
  /etc/dispatcher_state rw,
  /etc/lsb-release r,
  /etc/task_list.yaml r,
  /etc/terminfo/d/dumb r,
  /etc/boot-fwu.conf r,
  /etc/systemd/ r,
  /opt/afulnx/afulnx_64 rUx,
  /usr/bin/afulnx_64 rUx,
  /proc/*/mounts r,
  /proc/*/status r,
  /proc/*/fd/ r,
  /proc/device-tree/firmware/bios/** r,
  /run/docker.sock rw,
  /sbin/ldconfig rix,
  /sbin/ldconfig.real rix,
  /usr/sbin/movisoc-fwu rUx,
  /etc/movisoc-fwu.conf r,
  /var/movisoc-fwu-status rw,
  /sys/block/ r,
  /sys/class/hwmon/ r,
  /sys/devices/** r,
  /sys/firmware/dmi/tables/DMI r,
  /sys/firmware/dmi/tables/smbios_entry_point r,
  /sys/firmware/efi/systab r,
  /sys/firmware/efi/vars r,
  /sys/firmware/esrt/entries r,
  /sys/firmware/devicetree/base/firmware/bios/* r,
  /usr/bin/apt-get rUx,
  /usr/bin/do-release-upgrade rUx,
  /usr/bin/dpkg-query rUx,
  /usr/bin/python2.7 ix,
  /usr/bin/sudo rix,
  /usr/bin/trtl Pix,
  /usr/share/misc/magic.mgc r,
  /var/intel-manageability/ rw,
  /var/intel-manageability/** rw,
  /usr/bin/fwupdate rUx,
  /usr/bin/unrar rix,
  /usr/bin/unrar-nonfree rix,
  /usr/bin/inbm-dispatcher rix,
  /usr/local/lib/python2.7/dist-packages/.libs_cffi_backend/*.so{,.[0-9]*} mr,
  /usr/local/lib/python2.7/dist-packages/jsonschema/schemas/* r,
  /usr/local/lib/python2.7/dist-packages/certifi/* r,
  /usr/share/dispatcher-agent/*.json r,
  /etc/intel-manageability/public/dispatcher-agent/dispatcher-agent.crt r,
  /etc/intel-manageability/public/dispatcher-agent/ota_signature_cert.pem r,
  /etc/intel-manageability/secret/dispatcher-agent/dispatcher-agent.key r,
  /usr/share/dispatcher-agent/manifest_schema.xsd r,
  /usr/share/dispatcher-agent/firmware_tool_config_schema.xsd r,
  /var/boot-fwu-status w,
  /var/cache/manageability/ rw,
  /var/cache/manageability/** rw,
  /etc/intel-manageability/public/dispatcher-agent/logging.ini r,
  /var/lib/dispatcher/ rw,
  /var/lib/dispatcher/** rw,
  /var/lib/dispatcher/upload/ rw,
  /var/lib/dispatcher/upload/** rw,
  /var/lib/dispatcher/upload/upgrade.log rw,
  /etc/intel-manageability/public/mqtt-ca/mqtt-ca.crt r,
  /tmp/ rw,
  /tmp/** mrw,
  /proc/sys/net/core/somaxconn r,
  /proc/sys/kernel/hostname r,
  /usr/local/bin/docker-compose rix,
  /usr/bin/docker-compose rUx,
  /usr/bin/pip rUx,
  /etc/mime.types r,
  /etc/trtl.conf r,
  /usr/share/trtl/trtl.xsd r,
  /etc/force_yocto r,
  /usr/bin/mender rUx,
  /etc/mender/scripts/ArtifactInstall_Leave_00_relabel_ext4 rUx,
  /etc/mender/artifact_info r,
  /etc/firmware_tool_info.conf r,
  /etc/ssl/openssl.cnf r, 
  /etc/opt/csl/csl-node/csl-manager r,
  /etc/opt/csl/csl-node/long-lived-token r,
  /etc/ssl/certs/csl-ca-cert.pem r,
  /etc/ssl/certs/csl-ca-cert.crt r, 
  /opt/csl/csl-node/certs/k8s/csl-ca-cert.pem r, 
  /usr/share/intel/managed/artifact_info r,
  /bin/gzip.gzip rUx,
  /scripts/dmi_id_bios_info/* r,
  /usr/bin/file rix,
  /usr/bin/file.file rix,
  /usr/** r,
  /bin/lsb_release rUx,
  /bin/busybox.nosuid rUx,
  /usr/bin/fwupdate rUx,
<<<<<<< HEAD
=======
  /var/log/inbm-update-status.log rw,
>>>>>>> 34a48746
}<|MERGE_RESOLUTION|>--- conflicted
+++ resolved
@@ -123,8 +123,5 @@
   /bin/lsb_release rUx,
   /bin/busybox.nosuid rUx,
   /usr/bin/fwupdate rUx,
-<<<<<<< HEAD
-=======
   /var/log/inbm-update-status.log rw,
->>>>>>> 34a48746
 }