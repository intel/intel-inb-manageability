--- conflicted
+++ resolved
@@ -17,11 +17,7 @@
 max_line_complexity = 21 # high
 max_imports = 49 # very high
 max_module_members = 14 # very high
-<<<<<<< HEAD
-max_imported_names = 58 # very high
-=======
 max_imported_names = 62 # very high
->>>>>>> 34a48746
 max_module_expressions = 47 # very high
 max_function_expressions = 8 # high
 max_local_variables = 15 # very high
