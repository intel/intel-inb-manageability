# Copyright (c) 2021-2023 Intel Corporation
# SPDX-License-Identifier: Apache-2.0

# base image with all dependencies for running unit tests/lints
FROM registry.hub.docker.com/library/ubuntu:20.04 as base
include(`commands.base-setup.m4')


# build a virtual environment for each agent to run checks

# py3 venv
FROM base as venv-py3
WORKDIR /
RUN python3.11 -m venv /venv-py3
RUN source /venv-py3/bin/activate && \
    pip3.11 install wheel==0.40.0 && \
    pip3.11 install \
        flake8==4.0.1 \
        bandit==1.7.3 \
        flake8-bandit==3.0.0 \
        coverage==7.2.5 \
        flakeheaven==3.3.0 \
        wemake-python-styleguide==0.17.0 \
        teamcity-messages==1.28 \
        pylint==2.5.3 \
        mypy==1.3 \
        types-requests==2.31.0.1 \
    	pytest==7.4.3 \
    	pytest-cov==4.1.0 \
        pytest-mock==3.12.0 \
        pytest-xdist==3.3.1 \
	pytest-mock==3.12.0 \
        -U
COPY inbm-lib /src/inbm-lib
ENV PYTHONPATH=/src/inbm-lib
ENV MYPYPATH=/src/inbm-lib
RUN source /venv-py3/bin/activate && \
    pip3.11 install -e /src/inbm-lib && \
    pip3.11 install /src/inbm-lib[test]

FROM venv-py3 as lint-venv-py3
RUN source /venv-py3/bin/activate && \
    cd /src/inbm-lib && \
    set -o pipefail && \
    flakeheaven lint | tee /passed.txt


# ---inbm-lib---

FROM venv-py3 as mypy-inbm-lib
RUN source /venv-py3/bin/activate && \
    cd /src/inbm-lib && \
    rm -rf build && \
    mypy . && \
    touch /passed.txt

FROM venv-py3 as test-inbm-lib
WORKDIR /src/inbm-lib
RUN source /venv-py3/bin/activate && \
    cd /src/inbm-lib && \
    set -o pipefail && \
    mkdir -p /output/coverage && \
    cd tests/unit && \
    pytest -n 1 --cov=inbm_common_lib --cov-report=term-missing --cov-fail-under=82 inbm_common_lib 2>&1 | tee /output/coverage/inbm-common-lib-coverage.txt && \
    pytest -n 1 --cov=inbm_lib --cov-report=term-missing --cov-fail-under=82 inbm_lib 2>&1 | tee /output/coverage/inbm-lib-coverage.txt && \
    export PYTHONPATH=$PYTHONPATH:$(pwd) && \
    touch /passed.txt

# ---inbc---

FROM venv-py3 as venv-inbc-py3
COPY inbc-program/requirements.txt /src/inbc-program/requirements.txt
COPY inbc-program/test-requirements.txt /src/inbc-program/test-requirements.txt
WORKDIR /src/inbc-program
RUN source /venv-py3/bin/activate && \
    pip3.11 install -r requirements.txt && \
    pip3.11 install -r test-requirements.txt
COPY inbc-program /src/inbc-program
COPY inbm/packaging /src/packaging
RUN source /venv-py3/bin/activate && \
    flakeheaven lint

FROM venv-inbc-py3 as mypy-inbc
RUN source /venv-py3/bin/activate && \
    mypy inbc && \
    touch /passed.txt

FROM venv-inbc-py3 as inbc-unit-tests
RUN source /venv-py3/bin/activate && \
    mkdir -p /output/coverage && \
    set -o pipefail && \
    export PYTHONPATH=$PYTHONPATH:$(pwd) && \
    pytest -n 1 --cov=inbc --cov-report=term-missing --cov-fail-under=84 tests/unit 2>&1 | tee /output/coverage/inbc-coverage.txt

# ---diagnostic agent---

FROM venv-py3 as venv-diagnostic-py3
COPY inbm/diagnostic-agent/requirements.txt /src/diagnostic-agent/requirements.txt
COPY inbm/diagnostic-agent/test-requirements.txt /src/diagnostic-agent/test-requirements.txt
WORKDIR /src/diagnostic-agent
RUN source /venv-py3/bin/activate && \
    pip3.11 install -r requirements.txt && \
<<<<<<< HEAD
    pip3.11 install -r test-requirements.txt && \
    pip3.11 install flake8-annotations==2.9.1
COPY inbm/common-python-config /common-python-config
=======
    pip3.11 install -r test-requirements.txt
>>>>>>> 995f2294
COPY inbm/diagnostic-agent /src/diagnostic-agent
COPY inbm/packaging /src/packaging
RUN source /venv-py3/bin/activate && \
    flakeheaven lint

FROM venv-diagnostic-py3 as mypy-diagnostic
RUN source /venv-py3/bin/activate && \
    mypy diagnostic && \
    touch /passed.txt

FROM venv-diagnostic-py3 as diagnostic-unit-tests
RUN source /venv-py3/bin/activate && \
    mkdir -p /output/coverage && \
    set -o pipefail && \
    export PYTHONPATH=$PYTHONPATH:$(pwd) && \
    pytest -n 1 --cov=diagnostic --cov-report=term-missing --cov-fail-under=80 tests/unit 2>&1 | tee /output/coverage/diagnostic-coverage.txt

# ---dispatcher agent---

FROM venv-py3 as venv-dispatcher-py3
COPY inbm/dispatcher-agent/requirements.txt /src/dispatcher-agent/requirements.txt
COPY inbm/dispatcher-agent/test-requirements.txt /src/dispatcher-agent/test-requirements.txt
WORKDIR /src/dispatcher-agent
RUN source /venv-py3/bin/activate && \
    ln -sf /usr/bin/pip /usr/bin/pip3 && \
    pip3.11 install --upgrade pip && \
    pip3.11 install setuptools-rust && \
    pip3.11 install -r requirements.txt && \
    pip3.11 install -r test-requirements.txt
COPY inbm/dispatcher-agent /src/dispatcher-agent
COPY inbm/packaging /src/packaging
RUN source /venv-py3/bin/activate && \
    flakeheaven lint

FROM venv-dispatcher-py3 as mypy-dispatcher
RUN source /venv-py3/bin/activate && \
    mypy dispatcher && \
    mypy tests && \
    touch /passed.txt

FROM venv-dispatcher-py3 as dispatcher-unit-tests
RUN source /venv-py3/bin/activate && \
    mkdir -p /output/coverage && \
    set -o pipefail && \
    export PYTHONPATH=$PYTHONPATH:$(pwd) && \
    pytest -n 3 --cov=dispatcher --cov-report=term-missing --cov-fail-under=79.6 tests/unit 2>&1 | tee /output/coverage/dispatcher-coverage.txt

# ---cloudadapter agent---

FROM venv-py3 as venv-cloudadapter-py3
COPY inbm/cloudadapter-agent/requirements.txt /src/cloudadapter-agent/requirements.txt
COPY inbm/cloudadapter-agent/test-requirements.txt /src/cloudadapter-agent/test-requirements.txt
WORKDIR /src/cloudadapter-agent
RUN source /venv-py3/bin/activate && \
    pip3.11 install -r requirements.txt && \
    pip3.11 install -r test-requirements.txt
COPY inbm/cloudadapter-agent /src/cloudadapter-agent
COPY inbm/packaging /src/packaging
RUN source /venv-py3/bin/activate && \
    flakeheaven lint

FROM venv-cloudadapter-py3 as mypy-cloudadapter
RUN source /venv-py3/bin/activate && \
    mypy cloudadapter && \
    touch /passed.txt

FROM venv-cloudadapter-py3 as cloudadapter-unit-tests
RUN source /venv-py3/bin/activate && \
    mkdir -p /output/coverage && \
    set -o pipefail && \
    export PYTHONPATH=$PYTHONPATH:$(pwd) && \
    pytest -n 10 --cov=cloudadapter --cov-report=term-missing --cov-fail-under=90 tests/unit 2>&1 | tee /output/coverage/cloudadapter-coverage.txt

# ---telemetry agent---

FROM venv-py3 as venv-telemetry-py3
COPY inbm/telemetry-agent/requirements.txt /src/telemetry-agent/requirements.txt
COPY inbm/telemetry-agent/test-requirements.txt /src/telemetry-agent/test-requirements.txt
WORKDIR /src/telemetry-agent
RUN source /venv-py3/bin/activate && \
    pip3.11 install -r requirements.txt && \
    pip3.11 install -r test-requirements.txt
COPY inbm/telemetry-agent /src/telemetry-agent
COPY inbm/packaging /src/packaging
RUN source /venv-py3/bin/activate && \
    flakeheaven lint

FROM venv-telemetry-py3 as mypy-telemetry
RUN source /venv-py3/bin/activate && \
    mypy telemetry && \
    touch /passed.txt

FROM venv-telemetry-py3 as telemetry-unit-tests
RUN source /venv-py3/bin/activate && \
    mkdir -p /output/coverage && \
    set -o pipefail && \
    export PYTHONPATH=$PYTHONPATH:$(pwd) && \
    pytest -n 1 --cov=telemetry --cov-report=term-missing --cov-fail-under=83 telemetry/tests/unit 2>&1 | tee /output/coverage/telemetry-coverage.txt

# ---configuration agent---

FROM venv-py3 as venv-configuration-py3
COPY inbm/configuration-agent/requirements.txt /src/configuration-agent/requirements.txt
COPY inbm/configuration-agent/test-requirements.txt /src/configuration-agent/test-requirements.txt
WORKDIR /src/configuration-agent
RUN source /venv-py3/bin/activate && \
    pip3.11 install -r requirements.txt && \
    pip3.11 install -r test-requirements.txt
COPY inbm/configuration-agent /src/configuration-agent
COPY inbm/packaging /src/packaging
RUN source /venv-py3/bin/activate && \
    flakeheaven lint
    
FROM venv-configuration-py3 as mypy-configuration
RUN source /venv-py3/bin/activate && \
    mypy configuration && \
    touch /passed.txt

FROM venv-configuration-py3 as configuration-unit-tests
RUN source /venv-py3/bin/activate && \
    mkdir -p /output/coverage && \
    set -o pipefail && \
    export PYTHONPATH=$PYTHONPATH:$(pwd) && \
    pytest -n 1 --cov=configuration --cov-report=term-missing --cov-fail-under=88 configuration/tests/unit 2>&1 | tee /output/coverage/configuration-coverage.txt

# output container
FROM base as output
COPY --from=test-inbm-lib /passed.txt /passed-test-inbm-lib.txt
COPY --from=inbc-unit-tests /output /inbc
COPY --from=diagnostic-unit-tests /output /diagnostic
COPY --from=cloudadapter-unit-tests /output /cloudadapter
COPY --from=dispatcher-unit-tests /output /dispatcher
COPY --from=telemetry-unit-tests /output /telemetry
COPY --from=configuration-unit-tests /output /configuration
COPY --from=test-inbm-lib /output /test-inbm-lib
COPY --from=lint-venv-py3 /passed.txt /passed-lint-inbm-lib.txt
COPY --from=mypy-inbm-lib /passed.txt /passed-mypy-inbm-lib.txt
COPY --from=mypy-dispatcher /passed.txt /passed-mypy-dispatcher.txt
COPY --from=mypy-configuration /passed.txt /passed-mypy-dispatcher.txt
COPY --from=mypy-diagnostic /passed.txt /passed-mypy-diagnostic.txt
COPY --from=mypy-telemetry /passed.txt /passed-mypy-telemetry.txt
COPY --from=mypy-cloudadapter /passed.txt /passed-mypy-cloudadapter.txt
COPY --from=mypy-inbc /passed.txt /passed-mypy-inbc.txt


RUN mkdir -p /output/ && \
    cp -rv \
    /inbc/* \
    /diagnostic/* \
    /cloudadapter/* \
    /dispatcher/* \
    /telemetry/* \
    /configuration/* \
    /output<|MERGE_RESOLUTION|>--- conflicted
+++ resolved
@@ -100,13 +100,7 @@
 WORKDIR /src/diagnostic-agent
 RUN source /venv-py3/bin/activate && \
     pip3.11 install -r requirements.txt && \
-<<<<<<< HEAD
-    pip3.11 install -r test-requirements.txt && \
-    pip3.11 install flake8-annotations==2.9.1
-COPY inbm/common-python-config /common-python-config
-=======
-    pip3.11 install -r test-requirements.txt
->>>>>>> 995f2294
+    pip3.11 install -r test-requirements.txt
 COPY inbm/diagnostic-agent /src/diagnostic-agent
 COPY inbm/packaging /src/packaging
 RUN source /venv-py3/bin/activate && \
