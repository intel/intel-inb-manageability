--- conflicted
+++ resolved
@@ -1,11 +1,6 @@
 /*
-<<<<<<< HEAD
-    Copyright (C) 2017-2023 Intel Corporation
-    SPDX-License-Identifier: Apache-2.0
-=======
    Copyright (C) 2017-2023 Intel Corporation
    SPDX-License-Identifier: Apache-2.0
->>>>>>> 34a48746
 */
 
 package realdocker
