--- conflicted
+++ resolved
@@ -112,11 +112,7 @@
         @param command: (str) The command to send
         """
         logger.info("Sending command...")
-<<<<<<< HEAD
-        self.mqttc.publish(TC_REQUEST_CHANNEL + COMMAND, command, retain=True)
-=======
         self.mqttc.publish(TC_REQUEST_CHANNEL + COMMAND, command, retain=False)
->>>>>>> 34a48746
 
     def publish_ucc(self, message: str) -> None:
         """Publishes a received command message to UCC
@@ -127,8 +123,4 @@
         topic = TC_REQUEST_CHANNEL + COMMAND
         logger.debug(f"details: topic = {topic}; message = {message}")
 
-<<<<<<< HEAD
-        self.mqttc.publish(topic, message, retain=True)
-=======
-        self.mqttc.publish(topic, message, retain=False)
->>>>>>> 34a48746
+        self.mqttc.publish(topic, message, retain=False)