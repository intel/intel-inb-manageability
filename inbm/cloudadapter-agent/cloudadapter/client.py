--- conflicted
+++ resolved
@@ -48,11 +48,7 @@
             self._broker.bind_callback(
                 TC_TOPIC.TELEMETRY,
                 lambda _, payload: self._cloud_publisher.publish_event(payload)
-<<<<<<< HEAD
-            )        
-=======
             )
->>>>>>> 34a48746
         else:
             self._broker.bind_callback(
                 TC_TOPIC.TELEMETRY,
