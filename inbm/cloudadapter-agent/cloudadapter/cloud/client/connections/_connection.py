--- conflicted
+++ resolved
@@ -6,10 +6,7 @@
 
 import abc
 from typing import Optional
-<<<<<<< HEAD
-=======
 
->>>>>>> 34a48746
 
 class Connection(metaclass=abc.ABCMeta):  # pragma: no cover
 
