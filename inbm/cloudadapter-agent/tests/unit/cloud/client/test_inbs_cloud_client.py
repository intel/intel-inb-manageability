import pytest
from mock import MagicMock, Mock, patch
import queue
from cloudadapter.exceptions import PublishError
import grpc # type: ignore
from datetime import datetime
from typing import Generator

from cloudadapter.constants import RUNNING, DEAD
from cloudadapter.pb.inbs.v1 import inbs_sb_pb2
from cloudadapter.pb.common.v1 import common_pb2
from cloudadapter.cloud.client.inbs_cloud_client import InbsCloudClient


@pytest.fixture
def inbs_client() -> Generator[InbsCloudClient, None, None]:
    hostname = "localhost"
    port = "50051"
    node_id = "node_id"
    tls_enabled = False
    tls_cert = None
    token = None

    with patch(
        "cloudadapter.cloud.client.inbs_cloud_client.grpc.insecure_channel"
    ), patch("cloudadapter.pb.inbs.v1.inbs_sb_pb2_grpc.INBSSBServiceStub"):
        yield InbsCloudClient(
            hostname=hostname,
            port=port,
            node_id=node_id,
            tls_enabled=tls_enabled,
            tls_cert=tls_cert,
            token=token,
        )


class TestInbsCloudClient:
    def test_constructor_initializes_values(self, inbs_client: InbsCloudClient) -> None:
        assert inbs_client._grpc_hostname == "localhost"
        assert inbs_client._grpc_port == "50051"
        assert inbs_client._client_id == "node_id"
        assert inbs_client._metadata == [("node-id", "node_id")]

    def test_get_client_id(self, inbs_client: InbsCloudClient) -> None:
        client_id = inbs_client.get_client_id()
        assert client_id == "node_id"

    def test_publish_telemetry(self, inbs_client: InbsCloudClient) -> None:
        # this is not expected to do anything yet
        inbs_client.publish_telemetry(
            key="example_key", value="example_value", time=datetime.now()
        )
    
    def test_publish_node_update(self, inbs_client: InbsCloudClient) -> None:
        mock_channel = MagicMock()
        mock_channel.SendNodeUpdateRequest.return_value = "MockResponse"
        inbs_client._grpc_channel = mock_channel
        
        key = 'update'
        value = '{"status":200, "message":"COMMAND SUCCESSFUL", "jobId":"swupd-4b151b70-c121-4245-873b-5324ac7a3f7a"}'
        
<<<<<<< HEAD
        # Call the publish_node_update method
        inbs_client.publish_node_update(key, value)

        # Assert that the gRPC channel's SendNodeUpdate method was called
        mock_channel.SendNodeUpdate.assert_called_once()
        
    def test_publish_node_update_failure_no_grpc_channel(self, inbs_client: InbsCloudClient):
=======
        # Call the publish_update method
        with patch('cloudadapter.cloud.client.inbs_cloud_client.is_valid_json_structure', return_value=True):
            inbs_client.publish_update(key, value)

        # Assert that the gRPC channel's SendNodeUpdate method was called
        mock_channel.SendNodeUpdate.assert_called_once()
       

    def test_publish_update_failure_no_grpc_channel(self, inbs_client: InbsCloudClient):
>>>>>>> b6943c37
        # Ensure that _grpc_channel is None to simulate the channel not being set up
        inbs_client._grpc_channel = None

        # Define the key and value to be published
        key = 'test-key'
        value = '{"job_id": "12345", "status": 200, "message": "Update successful"}'

        # Call the publish_node_update method and expect a PublishError
        with pytest.raises(PublishError):
            inbs_client.publish_node_update(key, value)
    
    def test_publish_event(self, inbs_client: InbsCloudClient) -> None:
        # this is not expected to do anything yet
        inbs_client.publish_event(key="example_event", value="event_value")

    def test_publish_attribute(self, inbs_client: InbsCloudClient) -> None:
        # this is not expected to do anything yet
        inbs_client.publish_attribute(key="example_attribute", value="attribute_value")

    @pytest.mark.parametrize(
        "request_id, dispatcher_error_response, command_type, expected_response, expected_xml",
        [
            (
                "123",
                "",
                inbs_sb_pb2.INBMCommand(ping=inbs_sb_pb2.Ping()),
                inbs_sb_pb2.HandleINBMCommandResponse(request_id="123"),
                ""
            ),
            (
                "124",
                "",
                inbs_sb_pb2.INBMCommand(
                    update_scheduled_operations=inbs_sb_pb2.UpdateScheduledOperations()
                ),
                inbs_sb_pb2.HandleINBMCommandResponse(
                    request_id="124",
                ),
                "<schedule_request><request_id>124</request_id></schedule_request>"
            ),
            (
                "124",
                "test message",
                inbs_sb_pb2.INBMCommand(
                    update_scheduled_operations=inbs_sb_pb2.UpdateScheduledOperations()
                ),
                inbs_sb_pb2.HandleINBMCommandResponse(
                    request_id="124",
                    error=common_pb2.Error(message="test message"),
                ),
                "<schedule_request><request_id>124</request_id></schedule_request>"
            ),
        ],
    )
    def test_single_command(
        self,
        inbs_client: InbsCloudClient,
        request_id: str,
        dispatcher_error_response: str,
        command_type: inbs_sb_pb2.INBMCommand,
        expected_response: inbs_sb_pb2.HandleINBMCommandResponse,
        expected_xml: str,
    ) -> None:
        # Setup
        request_queue: queue.Queue[
            inbs_sb_pb2.HandleINBMCommandRequest | None
        ] = queue.Queue()
        stop_event = Mock()
        stop_event.is_set.return_value = False

        # Set dispatcher state
        inbs_client.set_dispatcher_state(RUNNING)

        # set up the triggerota callback to see what is sent to dispatcher
        triggered_str = ""

        def triggerschedule(xml: str, id: str, timeout: int) -> str:
            nonlocal triggered_str
            triggered_str = xml
            return dispatcher_error_response

        inbs_client.bind_callback('triggerschedule', triggerschedule)

        # Construct command using parameters
        command = inbs_sb_pb2.HandleINBMCommandRequest(
            request_id=request_id, command=command_type
        )
        request_queue.put(command)
        request_queue.put(None)  # Sentinel to end the generator

        inbs_client._stop_event = stop_event

        # Execute
        generator = inbs_client._handle_inbm_command_request(request_queue)
        response = next(generator)

        # Validate
        assert response == expected_response
        assert triggered_str == expected_xml

        # Cleanup
        with pytest.raises(StopIteration):
            next(generator)
    
    def test_handle_command_when_dispatcher_is_not_up(self, inbs_client: InbsCloudClient) -> None:
        # Setup
        request_queue: queue.Queue[
            inbs_sb_pb2.HandleINBMCommandRequest | None
        ] = queue.Queue()
        stop_event = Mock()
        stop_event.is_set.return_value = False

        # Set dispatcher state
        inbs_client.set_dispatcher_state(DEAD)

        # Construct command using parameters
        command = inbs_sb_pb2.HandleINBMCommandRequest(
            request_id="123", command=inbs_sb_pb2.INBMCommand(update_scheduled_operations=inbs_sb_pb2.UpdateScheduledOperations())
        )
        request_queue.put(command)
        request_queue.put(None)  # Sentinel to end the generator
        generator = inbs_client._handle_inbm_command_request(request_queue)
        response = next(generator)

        # Validate
        assert response == inbs_sb_pb2.HandleINBMCommandResponse(
                    request_id="123",
                    error=common_pb2.Error(message="INBM Cloudadapter: Unable to process request. Please try again"),
                )

    def test_run_stop_event_sets(self, inbs_client: InbsCloudClient) -> None:
        with patch(
            "cloudadapter.cloud.client.inbs_cloud_client.queue.Queue"
        ) as mock_queue, patch.object(inbs_client, '_grpc_channel', new_callable=MagicMock):
            inbs_client._stop_event.set()  # Act like we want to stop immediately
            inbs_client._run()

            # If the method exits immediately, it means the stop event was respected
            mock_queue.assert_not_called()<|MERGE_RESOLUTION|>--- conflicted
+++ resolved
@@ -59,15 +59,6 @@
         key = 'update'
         value = '{"status":200, "message":"COMMAND SUCCESSFUL", "jobId":"swupd-4b151b70-c121-4245-873b-5324ac7a3f7a"}'
         
-<<<<<<< HEAD
-        # Call the publish_node_update method
-        inbs_client.publish_node_update(key, value)
-
-        # Assert that the gRPC channel's SendNodeUpdate method was called
-        mock_channel.SendNodeUpdate.assert_called_once()
-        
-    def test_publish_node_update_failure_no_grpc_channel(self, inbs_client: InbsCloudClient):
-=======
         # Call the publish_update method
         with patch('cloudadapter.cloud.client.inbs_cloud_client.is_valid_json_structure', return_value=True):
             inbs_client.publish_update(key, value)
@@ -77,7 +68,6 @@
        
 
     def test_publish_update_failure_no_grpc_channel(self, inbs_client: InbsCloudClient):
->>>>>>> b6943c37
         # Ensure that _grpc_channel is None to simulate the channel not being set up
         inbs_client._grpc_channel = None
 
