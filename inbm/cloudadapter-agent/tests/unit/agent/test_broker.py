"""
Unit tests for the Broker class


"""


import unittest
import mock

from cloudadapter.agent.broker import Broker, TC_TOPIC

<<<<<<< HEAD
from cloudadapter.constants import AGENT
from cloudadapter.constants import TC_REQUEST_CHANNEL
from cloudadapter.constants import SHUTDOWN, RESTART, INSTALL, COMMAND
=======
from cloudadapter.constants import AGENT, TC_REQUEST_CHANNEL, SHUTDOWN, RESTART, INSTALL, COMMAND, CLIENT_CERTS, CLIENT_KEYS
>>>>>>> 34a48746


class TestBroker(unittest.TestCase):

    @mock.patch('cloudadapter.agent.broker.MQTT', autospec=True)
    def setUp(self, MockMQTT):
        self.MockMQTT = MockMQTT
        self.broker = Broker()

    @mock.patch("os.path.islink")
    def test_init_raises_value_error_if_certs_or_keys_are_symlinks(self, mock_islink):
        # Make os.path.islink return True for either CLIENT_CERTS or CLIENT_KEYS
        mock_islink.side_effect = lambda path: path == CLIENT_CERTS or path == CLIENT_KEYS

        # Check if ValueError is raised when initializing Broker with symbolic links
        with self.assertRaises(ValueError) as context:
            Broker()

        expected_error_message = f"CLIENT_CERTS ({CLIENT_CERTS}) and CLIENT_KEYS ({CLIENT_KEYS}) should not be symbolic links."
        self.assertEqual(str(context.exception), expected_error_message)

    @mock.patch('cloudadapter.agent.broker.logger')
    def test_bind_callback_telemetry_succeeds(self, mock_logger):
        self.broker.bind_callback(TC_TOPIC.TELEMETRY, lambda: None)

        mocked = self.MockMQTT.return_value
        assert mocked.subscribe.call_count == len(TC_TOPIC.TELEMETRY)
        for args, _ in mocked.subscribe.call_args_list:
            assert args[0] in TC_TOPIC.TELEMETRY
        assert mock_logger.error.call_count == 0

    @mock.patch('cloudadapter.agent.broker.logger')
    def test_bind_callback_state_succeeds(self, mock_logger):
        self.broker.bind_callback(TC_TOPIC.STATE, lambda: None)

        mocked = self.MockMQTT.return_value
        assert mocked.subscribe.call_count == len(TC_TOPIC.STATE)
        for args, _ in mocked.subscribe.call_args_list:
            assert args[0] in TC_TOPIC.STATE
        assert mock_logger.error.call_count == 0

    @mock.patch('cloudadapter.agent.broker.logger')
    def test_bind_callback_event_succeeds(self, mock_logger):
        self.broker.bind_callback(TC_TOPIC.EVENT, lambda: None)

        mocked = self.MockMQTT.return_value
        assert mocked.subscribe.call_count == len(TC_TOPIC.EVENT)
        for args, _ in mocked.subscribe.call_args_list:
            assert args[0] in TC_TOPIC.EVENT
        assert mock_logger.error.call_count == 0

    @mock.patch('cloudadapter.agent.broker.logger')
    def test_bind_callback_bad_topic_fails(self, mock_logger):
        topic = "invalid"

        self.broker.bind_callback(topic, lambda: None)

        mock_logger.error.assert_called_once_with(
            "Attempted to subscribe to unsupported topic: %s",
            topic
        )

    def test_start_mqtt_succeeds(self):
        self.broker.start()

        mocked = self.MockMQTT.return_value
        mocked.start.assert_called_once_with()

    def test_start_publish_state_succeeds(self):
        self.broker.start()

        mocked = self.MockMQTT.return_value
        mocked.publish.assert_called_once_with(f"{AGENT}/state", "running", retain=True)

    def test_stop_mqtt_succeeds(self):
        self.broker.stop()

        mocked = self.MockMQTT.return_value
        mocked.stop.assert_called_once_with()

    def test_stop_publish_state_succeeds(self):
        self.broker.stop()

        mocked = self.MockMQTT.return_value
        mocked.publish.assert_called_once_with(f"{AGENT}/state", "dead", retain=True)

    def test_publish_reboot_succeeds(self):
        self.broker.publish_reboot()

        mocked = self.MockMQTT.return_value
        mocked.publish.assert_called_once_with(TC_REQUEST_CHANNEL + RESTART, '', retain=True)

    def test_publish_shutdown_succeeds(self):
        self.broker.publish_shutdown()

        mocked = self.MockMQTT.return_value
        mocked.publish.assert_called_once_with(TC_REQUEST_CHANNEL + SHUTDOWN, '', retain=True)

    def test_publish_install_succeeds(self):
        manifest = "<manifest></manifest>"

        self.broker.publish_install(manifest)

        mocked = self.MockMQTT.return_value
        mocked.publish.assert_called_once_with(
            TC_REQUEST_CHANNEL + INSTALL, manifest, retain=False)

    def test_publish_command_succeeds(self):
        command = "<command></command>"

        self.broker.publish_command(command)

        mocked = self.MockMQTT.return_value
        mocked.publish.assert_called_once_with(
<<<<<<< HEAD
            TC_REQUEST_CHANNEL + COMMAND, command, retain=True)
=======
            TC_REQUEST_CHANNEL + COMMAND, command, retain=False)
>>>>>>> 34a48746
<|MERGE_RESOLUTION|>--- conflicted
+++ resolved
@@ -10,13 +10,7 @@
 
 from cloudadapter.agent.broker import Broker, TC_TOPIC
 
-<<<<<<< HEAD
-from cloudadapter.constants import AGENT
-from cloudadapter.constants import TC_REQUEST_CHANNEL
-from cloudadapter.constants import SHUTDOWN, RESTART, INSTALL, COMMAND
-=======
 from cloudadapter.constants import AGENT, TC_REQUEST_CHANNEL, SHUTDOWN, RESTART, INSTALL, COMMAND, CLIENT_CERTS, CLIENT_KEYS
->>>>>>> 34a48746
 
 
 class TestBroker(unittest.TestCase):
@@ -131,8 +125,4 @@
 
         mocked = self.MockMQTT.return_value
         mocked.publish.assert_called_once_with(
-<<<<<<< HEAD
-            TC_REQUEST_CHANNEL + COMMAND, command, retain=True)
-=======
-            TC_REQUEST_CHANNEL + COMMAND, command, retain=False)
->>>>>>> 34a48746
+            TC_REQUEST_CHANNEL + COMMAND, command, retain=False)