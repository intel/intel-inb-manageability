--- conflicted
+++ resolved
@@ -36,16 +36,11 @@
     """
 
     prev_warn = False
-<<<<<<< HEAD
-    failed_images: list[str] = []
-    failed_containers: list[str] = []
-=======
     fails = FAILURE
     result = TEST_RESULTS
     is_success = True
     failed_containers:  List[str] = []
     failed_images: List[str] = []
->>>>>>> cafd389a
     for line in dbs_output.splitlines():
         if _is_name_in_line(line, prev_warn):
             _fetch_names_for_warn_test(line, failed_containers, failed_images)
