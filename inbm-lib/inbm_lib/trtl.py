--- conflicted
+++ resolved
@@ -157,11 +157,7 @@
                          "]; return code: " + str(code))
         return out, err, code
 
-<<<<<<< HEAD
-    def image_pull_public(self, image: str, reference: Optional[str], file_name: str = None) \
-=======
     def image_pull_public(self, image: str, reference: Optional[str], file_name: Optional[str] = None) \
->>>>>>> 34a48746
             -> Tuple[str, Optional[str], int]:
         """Do image pull to public registry
 
