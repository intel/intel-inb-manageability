--- conflicted
+++ resolved
@@ -188,12 +188,7 @@
 
     return prefix == abs_directory
 
-<<<<<<< HEAD
 def safe_extract(tarball: tarfile.TarFile, path: str = ".", members: Optional[Iterable[tarfile.TarInfo]] = None, *, numeric_owner: bool = False) -> None:
-=======
-
-def safe_extract(tarball: tarfile.TarFile, path=".", members=None, *, numeric_owner=False):
->>>>>>> 2b982d29
     """Avoid path traversal when extracting tarball
 
     @param tarball: tarball to extract
