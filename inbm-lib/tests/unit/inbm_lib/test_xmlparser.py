--- conflicted
+++ resolved
@@ -98,18 +98,16 @@
         except XmlException as e:
             self.assertEquals("Cannot find children at specified path: ota/type/fetch", str(e))
 
-<<<<<<< HEAD
     def test_empty_tag_failure2(self) -> None:
         try:
             parsed = XmlHandler(EMPTY_TAG_XML, is_file=False, schema_location=TEST_SCHEMA_LOCATION)
             parsed.get_children('ota/type/aota')
         except XmlException as e:
             self.assertEqual("Empty tag encountered. XML rejected", str(e))
-=======
-    def test_empty_tag_allowed(self) -> None:
+
+            def test_empty_tag_allowed(self) -> None:
         parsed = XmlHandler(EMPTY_TAG_XML, is_file=False, schema_location=TEST_SCHEMA_LOCATION)
         parsed.get_children('ota/type/aota')
->>>>>>> 8bf728ad
 
     def test_get_element(self) -> None:
         self.assertEqual('sampleId', self.good.get_element('ota/header/id'))
