# Intel In-Band Manageability Framework (INBM)

The Intel®  In-Band Manageability Framework is software which enables an administrator to perform critical Device Management operations over-the-air remotely from the cloud. It also facilitates the publishing of telemetry and critical events and logs from an IoT device to the cloud enabling the administrator to take corrective actions if, and when necessary. The framework is designed to be modular and flexible ensuring scalability of the solution across preferred Cloud Service Providers (for example, Azure* IoT Central, ThingBoard.io, and so on).

Key advantages of the Intel® In-Band Manageability solution are:
1.  Out-of-box cloud support: Azure* IoT Central and ThingsBoard.io.   
2.  Single interface to handle OS, FW and Application (Docker container) updates.    
3.  Scalable across Intel x86 (Intel® Atom® and Intel® Core®) architectures SoCs

## Features

| INB Features                  | Description                                                                                                                                             |
|:------------------------------|:--------------------------------------------------------------------------------------------------------------------------------------------------------|
| Application OTA               | Install / Remove Application (Native and Docker containers) </br>Integrates wrappers for Docker tools & utilities                                       |
| System OTA                    | Supports remote OS software updates, Kernel patches etc. </br> Ubuntu, Debian, Yocto project                                                            |
| Firmware OTA                  | Supports remote firmware updates. </br>UEFI, U-boot, AFULNX (AMI)                                                                                       |
| Rollback                      | Supports Auto-rollback of System Software, Containers and Firmware </br>❗Dependent on underlying OS and FW capabilities.                                |
| Security                      | Supports AppArmor profiles, TPM for key management, Signature checks for packages.  </br>Integrates Docker Bench Security for Container security checks |
| FS Snapshots                  | Support differential updates via BTRFS snapshots,  ‘A/B’ FS partition-based updates. </br>❗Dependent on underlying OS capabilities.                     |
| Device Cloud Connect          | Supports Azure IOT Central, ThingsBoard (on-premise)                                                                                                    |
| 3rd Party Repositories        | Pull packages from 3rd party repositories (e.g. ODM/IBV, Stack vendors etc., Registries (e.g. Docker registry)                                          |
| Extensible Interface          | Quick CSP Scaling possible by using Turtle Creek MQTT interfaces.                                                                                       |
| Telemetry                     | Rules based Application, System, Firmware periodic report out to device cloud services                                                                  |
| Diagnostics (System Health)   | Rules based monitoring of software operations, system health, interfaces and report out to device cloud                                                 |
| Diagnostics (Container Checks | Rules based monitoring of containers and report out to device cloud                                                                                     |

## Device Management OTA Flow

The below diagram depicts the INBM OTA uses cases and flow

The flow is as follows:
1. An Administrator sends a request via the cloud.
2. A manifest is created based on the cloud request and sent to INBM.
3. Downloads any required packages from the remote repository as specified in the manifest.
4. Performs the update and sends the result back to the Administrator.

<img src="docs/media/INBM Readme/media/image2.PNG" />


## Device Management Administrator Options

INBM Device Management can be performed either via the cloud or the INBC command-line tool.

INBC is a command line tool that can be used instead of the cloud to perform the updates. 

## BUILD INSTRUCTIONS

### How to build
* Prepare a Linux machine with Docker installed.  Ensure the 'm4' and 'bash' packages are also installed (these are available in all major Linux distributions).
* If you are behind a proxy, ensure your http_proxy, https_proxy, and no_proxy variables are set correctly and exported.  E.g., in bash, you could run: "http_proxy=http://foo.com:1234/ && export http_proxy"
* Ensure you are in docker group.
* Ensure Docker run hello-world command succeeds, E.g., in bash, you could run: "docker run hello-world". Alternately you can use sudo, where you have to ensure the command in bash "sudo docker run hello-world" succeeds.
<<<<<<< HEAD
* Optional but recommended for better build speed and caching: export DOCKER_BUILDKIT=1
=======
>>>>>>> 34a48746
* Run: ./build.sh

If you see something like 'unable to resolve' or a DNS error or 'unable to look up' near the start of the build, follow the instructions under https://docs.docker.com/install/linux/linux-postinstall/ --> "DISABLE DNSMASQ".  This can occur in some Linux distributions that put 127.0.0.1 in /etc/resolv.conf.

### Build output
* When build is complete, build output will be in the `dist` folder. 
* See `dist/README.txt` for a description of the build output.

### Next Steps
<<<<<<< HEAD
Please see the [Ubuntu Installation Guide](https://github.com/intel/intel-inb-manageability/blob/develop/docs/In-Band%20Manageability%20Installation%20Guide%20Ubuntu.md)
=======
Please see the [Ubuntu Installation Guide](docs/In-Band%20Manageability%20Installation%20Guide%20Ubuntu.md)

This build process will also build Windows binaries. See [In-Band Manageability Windows User Guide - UCC](docs/In-Band%20Manageability%20Windows%20User%20Guide%20-%20UCC.md) for Windows installation instructions. INBM Windows today only supports a limited installation in "UCC mode".
>>>>>>> 34a48746
<|MERGE_RESOLUTION|>--- conflicted
+++ resolved
@@ -50,10 +50,6 @@
 * If you are behind a proxy, ensure your http_proxy, https_proxy, and no_proxy variables are set correctly and exported.  E.g., in bash, you could run: "http_proxy=http://foo.com:1234/ && export http_proxy"
 * Ensure you are in docker group.
 * Ensure Docker run hello-world command succeeds, E.g., in bash, you could run: "docker run hello-world". Alternately you can use sudo, where you have to ensure the command in bash "sudo docker run hello-world" succeeds.
-<<<<<<< HEAD
-* Optional but recommended for better build speed and caching: export DOCKER_BUILDKIT=1
-=======
->>>>>>> 34a48746
 * Run: ./build.sh
 
 If you see something like 'unable to resolve' or a DNS error or 'unable to look up' near the start of the build, follow the instructions under https://docs.docker.com/install/linux/linux-postinstall/ --> "DISABLE DNSMASQ".  This can occur in some Linux distributions that put 127.0.0.1 in /etc/resolv.conf.
@@ -63,10 +59,6 @@
 * See `dist/README.txt` for a description of the build output.
 
 ### Next Steps
-<<<<<<< HEAD
-Please see the [Ubuntu Installation Guide](https://github.com/intel/intel-inb-manageability/blob/develop/docs/In-Band%20Manageability%20Installation%20Guide%20Ubuntu.md)
-=======
 Please see the [Ubuntu Installation Guide](docs/In-Band%20Manageability%20Installation%20Guide%20Ubuntu.md)
 
-This build process will also build Windows binaries. See [In-Band Manageability Windows User Guide - UCC](docs/In-Band%20Manageability%20Windows%20User%20Guide%20-%20UCC.md) for Windows installation instructions. INBM Windows today only supports a limited installation in "UCC mode".
->>>>>>> 34a48746
+This build process will also build Windows binaries. See [In-Band Manageability Windows User Guide - UCC](docs/In-Band%20Manageability%20Windows%20User%20Guide%20-%20UCC.md) for Windows installation instructions. INBM Windows today only supports a limited installation in "UCC mode".