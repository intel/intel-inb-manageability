# Installation Guide

## Table of Contents

1. [Introduction](#introduction)
    1. [Purpose](#purpose)
    2. [Audience](#audience)
2. [Installing INBM](#installing-INBM)
    1. [Supported OS](#supported-os)
    2. [Setting up checklist](#setting-up-checklist)
    3. [Run Install script](#run-install-script)

## Introduction
### Purpose

This Installation Guide serves to provide the reader an overview on how
to install INBM for Ubuntu on Edge IOT device:

-   Supported OS

-   Key checks before initiating installation

-   Run install script


### Audience

This guide is intended for

-   Independent Software Vendors (ISV) providing OS and Application
    update packages.

-   System Integrators administrating devices running In-Band
    Manageability framework.

## Installing INBM

### Supported OS

Intel In-band Manageability framework, a.k.a. INBM, is designed to provide certain level of OS abstraction to the administrator managing the IOT Device. The framework supported and validated on the below OS flavors:

-   Ubuntu 20.04 (Desktop and Server)

-   Ubuntu 22.04 (Desktop and Server)

-   Yocto OS

-   Debian 10

-   Debian 11

### Setting up checklist

Before starting the installation process the user should ensure that:

1.  Device time is correctly set: Ensures that the
    creation of certificates during the provisioning phase have the correct
    time stamps.

2.  Network proxies are set accordingly: Ensure that all the
    dependency packages for INBM are downloaded without any
    glitches, else the installation will get aborted.

### Run Install script

A typical installation package will consist of the below shell scripts.  It will also 
include a tar.gz file which consists of all the frameworks executable
packages (.deb files in the case of Ubuntu/Debian).

#### Build Output

The location of the installation scripts will be different depending on whether the source is being used from the GitHub location or if a build package is used from distribution.

| Description                          | From GitHub Clone File Location                  | From Distribution File Location           |
|:-------------------------------------|:-------------------------------------------------|:------------------------------------------|
| Installs INBM for Ubuntu or Debian   | `inbm/output/install-tc.sh`                      | `inbm/install-tc.sh`                      |
| Uninstalls INBM for Ubuntu or Debian | `inbm/output/uninstall-tc.sh`                    | `inbm/uninstall-tc.sh`                    |
| Binary files for INBM                | `inbm/output/Intel-Manageability.preview.tar.gz` | `inbm/Intel-Manageability.preview.tar.gz` |


Before running any of the above scripts, execute the below command:
```shell

chmod a+x *.sh

```

#### Install options

To install INBM:
```shell
sudo ./install-tc.sh
````
To install for UCC which only installs the cloudadapter-agent and not the other agents:
```shell
sudo UCC_MODE=x ./install-tc.sh
```

To install without the cloud option and to use INBC instead:
```shell
sudo NO_CLOUD=x ./install-tc.sh
```

❗ During Installation you will be prompted to accept the License. You can accept by typing ‘Y’, this will result in installation of the INBM Framework.

Any of the scripts can be run accordingly. Once the framework has been installed users would then need to provision INBM with Device Management Cloud related credentials, a phase referred to as “Provisioning”.

Details of provisioning steps are present in the **User Guide**, depending on the choice of cloud provider service; refer to 

-   [Azure User Guide](In-Band%20Manageability%20User%20Guide%20-%20Azure.md)

-   [ThingsBoard User Guide](In-Band%20Manageability%20User%20Guide%20-%20ThingsBoard.md)

-   [UCC User Guide](In-Band%20Manageability%20User%20Guide%20-%20UCC.md)

Provisioning can also be performed without selecting a cloud, no cloud provisioning can be achieved by INBC, refer to
<<<<<<< HEAD
-   [INBC Only Mode](https://github.com/intel/intel-inb-manageability/blob/develop/inbc-program/README.md#prerequisites)
=======
-   [INBC Only Mode](../inbc-program/README.md#prerequisites)
>>>>>>> 34a48746
<|MERGE_RESOLUTION|>--- conflicted
+++ resolved
@@ -114,8 +114,4 @@
 -   [UCC User Guide](In-Band%20Manageability%20User%20Guide%20-%20UCC.md)
 
 Provisioning can also be performed without selecting a cloud, no cloud provisioning can be achieved by INBC, refer to
-<<<<<<< HEAD
--   [INBC Only Mode](https://github.com/intel/intel-inb-manageability/blob/develop/inbc-program/README.md#prerequisites)
-=======
 -   [INBC Only Mode](../inbc-program/README.md#prerequisites)
->>>>>>> 34a48746
